import filecmp
import importlib.util
import json
import os
import shutil
import subprocess
import sys
import sysconfig
from dataclasses import dataclass

import git
from packaging.version import Version

from dreambooth import shared

if sys.version_info < (3, 8):
    import importlib_metadata
else:
    import importlib.metadata as importlib_metadata


def actual_install():
    if os.environ.get("PUBLIC_KEY", None):
        print("Docker, returning.")
        shared.launch_errors = None
        return

    base_dir = os.path.dirname(os.path.realpath(__file__))

    try:
        repo = git.Repo(base_dir)
        revision = repo.rev_parse("HEAD")
    except:
        revision = ""

    print("If submitting an issue on github, please provide the full startup log for debugging purposes.")
    print("")
    print("Initializing Dreambooth")
    print(f"Dreambooth revision: {revision}")

    install_requirements()

    check_xformers()

    check_bitsandbytes()

    check_versions()

    check_torch_unsafe_load()


def pip_install(*args):
    output = subprocess.check_output(
        [sys.executable, "-m", "pip", "install"] + list(args),
        stderr=subprocess.STDOUT,
        )
    for line in output.decode().split("\n"):
        if "Successfully installed" in line:
            print(line)


def install_requirements():
    dreambooth_skip_install = os.environ.get("DREAMBOOTH_SKIP_INSTALL", False)
    req_file = os.path.join(os.path.dirname(os.path.realpath(__file__)), "requirements.txt")
    req_file_startup_arg = os.environ.get("REQS_FILE", "requirements_versions.txt")

    if dreambooth_skip_install or req_file == req_file_startup_arg:
        return

    has_diffusers = importlib.util.find_spec("diffusers") is not None
    has_tqdm = importlib.util.find_spec("tqdm") is not None
    transformers_version = importlib_metadata.version("transformers")

    try:
        pip_install("-r", req_file)

        if has_diffusers and has_tqdm and Version(transformers_version) < Version("4.26.1"):
            print()
            print("Does your project take forever to startup?")
            print("Repetitive dependency installation may be the reason.")
            print("Automatic1111's base project sets strict requirements on outdated dependencies.")
            print("If an extension is using a newer version, the dependency is uninstalled and reinstalled twice every startup.")
            print()
    except subprocess.CalledProcessError as grepexc:
        error_msg = grepexc.stdout.decode()
        print_requirement_installation_error(error_msg)
        raise grepexc


def check_xformers():
    """
    Install xformers if necessary
    """
    try:
        xformers_version = importlib_metadata.version("xformers")
        xformers_outdated = Version(xformers_version) < Version("0.0.20")
        if xformers_outdated:
            try:
                torch_version = importlib_metadata.version("torch")
                is_torch_1 = Version(torch_version) < Version("2")
                if is_torch_1:
                    print_xformers_torch1_instructions(xformers_version)
                else:
                    pip_install("--force-reinstall", "xformers")
            except subprocess.CalledProcessError as grepexc:
                error_msg = grepexc.stdout.decode()
                print_xformers_installation_error(error_msg)
    except:
        pass


def check_bitsandbytes():
    """
    Check for "different" B&B Files and copy only if necessary
    """
    if os.name == "nt":
        bitsandbytes_version = importlib_metadata.version("bitsandbytes")
        if bitsandbytes_version is not "0.41.1":
            try:
                pip_install("--force-install","--extra-index-url=https://jllllll.github.io/bitsandbytes-windows-webui", "--prefer-binary"",bitsandbytes==0.41.1")
                #bnb_src = os.path.join(os.path.dirname(os.path.realpath(__file__)), "bitsandbytes_windows")
                #bnb_dest = os.path.join(sysconfig.get_paths()["purelib"], "bitsandbytes")
                #filecmp.clear_cache()
                #for file in os.listdir(bnb_src):
                #    src_file = os.path.join(bnb_src, file)
                #    if file == "main.py" or file == "paths.py":
                #        dest = os.path.join(bnb_dest, "cuda_setup")
                #for file in os.listdir(bnb_dest):
                    
                #    else:
                #        dest = bnb_dest
                #    shutil.copy2(src_file, dest)
            except:
                pass
        else:
            pass


@dataclass
class Dependency:
    module: str
    version: str
    version_comparison: str = "min"
    required: bool = True


def check_versions():
    import platform
    from sys import platform as sys_platform
    is_mac = sys_platform == 'darwin' and platform.machine() == 'arm64'

    #Probably a bad idea but update ALL the dependencies
    dependencies = [
        Dependency(module="xformers", version="0.0.21", required=False),
<<<<<<< HEAD
        Dependency(module="torch", version="1.13.1" if is_mac else "2.0.1+cu118"),
        Dependency(module="torchvision", version="0.14.1" if is_mac else "0.15.+cu118"),
        Dependency(module="accelerate", version="0.22.0"),
        Dependency(module="diffusers", version="0.20.1"),
=======
        Dependency(module="torch", version="1.13.1" if is_mac else "1.13.1+cu116"),
        Dependency(module="torchvision", version="0.14.1" if is_mac else "0.14.1+cu116"),
        Dependency(module="accelerate", version="0.17.1"),
        Dependency(module="diffusers", version="0.14.0"),
>>>>>>> c43f7634
        Dependency(module="transformers", version="4.25.1"),
        Dependency(module="bitsandbytes",  version="0.41.1"),
    ]

    launch_errors = []

    for dependency in dependencies:
        module = dependency.module

        has_module = importlib.util.find_spec(module) is not None
        installed_ver = importlib_metadata.version(module) if has_module else None

        if not installed_ver:
            if module != "xformers":
                launch_errors.append(f"{module} not installed.")

            print(f"[!] {module} NOT installed.")
            continue

        required_version = dependency.version
        required_comparison = dependency.version_comparison

        if required_comparison == "min" and Version(installed_ver) < Version(required_version):
            if dependency.required:
                launch_errors.append(f"{module} is below the required {required_version} version.")
            print(f"[!] {module} version {installed_ver} installed.")

        elif required_comparison == "exact" and Version(installed_ver) != Version(required_version):
            launch_errors.append(f"{module} is not the required {required_version} version.")
            print(f"[!] {module} version {installed_ver} installed.")

        else:
            print(f"[+] {module} version {installed_ver} installed.")

    try:
        if len(launch_errors):
            print_launch_errors(launch_errors)
            os.environ["ERRORS"] = json.dumps(launch_errors)
        else:
            os.environ["ERRORS"] = ""
    except Exception as e:
        print(e)


def print_requirement_installation_error(err):
    print("# Requirement installation exception:")
    for line in err.split('\n'):
        line = line.strip()
        if line:
            print(line)


def print_xformers_installation_error(err):
    torch_ver = importlib_metadata.version("torch")
    print()
    print("#######################################################################################################")
    print("#                                       XFORMERS ISSUE DETECTED                                       #")
    print("#######################################################################################################")
    print("#")
    print(f"# Dreambooth could not find a compatible version of xformers (>= 0.0.21 built with torch {torch_ver})")
    print("# xformers will not be available for Dreambooth. Consider upgrading to Torch 2.")
    print("#")
    print("# Xformers installation exception:")
    for line in err.split('\n'):
        line = line.strip()
        if line:
            print(line)
    print("#")
    print("#######################################################################################################")


def print_launch_errors(launch_errors):
    print()
    print("#######################################################################################################")
    print("#                                       LIBRARY ISSUE DETECTED                                        #")
    print("#######################################################################################################")
    print("#")
    print("# " + "\n# ".join(launch_errors))
    print("#")
    print("# Dreambooth may not work properly.")
    print("#")
    print("# TROUBLESHOOTING")
    print("# 1. Fully restart your project (not just the webpage)")
    print("# 2. Update your A1111 project and extensions")
    print("# 3. Dreambooth requirements should have installed automatically, but you can manually install them")
    print("#    by running the following 4 commands from the A1111 project root:")
    print("cd venv/Scripts")
    print("activate")
    print("cd ../..")
    print("pip install -r ./extensions/sd_dreambooth_extension/requirements.txt")
    print("#######################################################################################################")


def check_torch_unsafe_load():
    try:
        from modules import safe
        safe.load = safe.unsafe_torch_load
        import torch
        torch.load = safe.unsafe_torch_load
    except:
        pass


def print_xformers_torch1_instructions(xformers_version):
    print(f"# Your version of xformers is {xformers_version}.")
    print("# xformers >= 0.0.20 is required to be available on the Dreambooth tab.")
    print("# Torch 1 wheels of xformers >= 0.0.20 are no longer available on PyPI,")
    print("# but you can manually download them by going to:")
    print("https://github.com/facebookresearch/xformers/actions")
    print("# Click on the most recent action tagged with a release (middle column).")
    print("# Select a download based on your environment.")
    print("# Unzip your download")
    print("# Activate your venv and install the wheel: (from A1111 project root)")
    print("cd venv/Scripts")
    print("activate")
    print("pip install {REPLACE WITH PATH TO YOUR UNZIPPED .whl file}")
    print("# Then restart your project.")<|MERGE_RESOLUTION|>--- conflicted
+++ resolved
@@ -152,17 +152,10 @@
     #Probably a bad idea but update ALL the dependencies
     dependencies = [
         Dependency(module="xformers", version="0.0.21", required=False),
-<<<<<<< HEAD
         Dependency(module="torch", version="1.13.1" if is_mac else "2.0.1+cu118"),
         Dependency(module="torchvision", version="0.14.1" if is_mac else "0.15.+cu118"),
         Dependency(module="accelerate", version="0.22.0"),
         Dependency(module="diffusers", version="0.20.1"),
-=======
-        Dependency(module="torch", version="1.13.1" if is_mac else "1.13.1+cu116"),
-        Dependency(module="torchvision", version="0.14.1" if is_mac else "0.14.1+cu116"),
-        Dependency(module="accelerate", version="0.17.1"),
-        Dependency(module="diffusers", version="0.14.0"),
->>>>>>> c43f7634
         Dependency(module="transformers", version="4.25.1"),
         Dependency(module="bitsandbytes",  version="0.41.1"),
     ]
