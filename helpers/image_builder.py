import os
import random
from typing import List

import torch
from PIL import Image
from accelerate import Accelerator
from diffusers import DiffusionPipeline, AutoencoderKL, DEISMultistepScheduler, UNet2DConditionModel


try:
    from extensions.sd_dreambooth_extension.dreambooth import shared
    from extensions.sd_dreambooth_extension.dreambooth.dataclasses.db_config import DreamboothConfig
    from extensions.sd_dreambooth_extension.dreambooth.dataclasses.prompt_data import PromptData
    from extensions.sd_dreambooth_extension.dreambooth.shared import disable_safe_unpickle
    from extensions.sd_dreambooth_extension.dreambooth.utils import image_utils
    from extensions.sd_dreambooth_extension.dreambooth.utils.image_utils import process_txt2img, get_scheduler_class
    from extensions.sd_dreambooth_extension.dreambooth.utils.model_utils import get_checkpoint_match, \
        reload_system_models, \
        enable_safe_unpickle, disable_safe_unpickle, unload_system_models
    from extensions.sd_dreambooth_extension.helpers.mytqdm import mytqdm
    from extensions.sd_dreambooth_extension.lora_diffusion.lora import _text_lora_path_ui, patch_pipe, tune_lora_scale, \
        get_target_module
except:
    from dreambooth.dreambooth import shared # noqa
    from dreambooth.dreambooth.dataclasses.db_config import DreamboothConfig # noqa
    from dreambooth.dreambooth.dataclasses.prompt_data import PromptData # noqa
    from dreambooth.dreambooth.shared import disable_safe_unpickle # noqa
    from dreambooth.dreambooth.utils import image_utils # noqa
    from dreambooth.dreambooth.utils.image_utils import process_txt2img, get_scheduler_class # noqa
    from dreambooth.dreambooth.utils.model_utils import get_checkpoint_match, reload_system_models, enable_safe_unpickle, disable_safe_unpickle, unload_system_models # noqa
    from dreambooth.helpers.mytqdm import mytqdm # noqa
    from dreambooth.lora_diffusion.lora import _text_lora_path_ui, patch_pipe, tune_lora_scale, get_target_module # noqa


class ImageBuilder:
    def __init__(
            self, config: DreamboothConfig, 
            use_txt2img: bool, 
            lora_model: str = None, 
            batch_size: int = 1, 
            accelerator: Accelerator = None,
            source_checkpoint: str = None,
            lora_unet_rank: int = 4,
            lora_txt_rank: int = 4
        ):
        self.image_pipe = None
        self.txt_pipe = None
        self.resolution = config.resolution
        self.last_model = None
        self.batch_size = batch_size
        self.exception_count = 0

        if not image_utils.txt2img_available and use_txt2img:
            print("No txt2img available.")
            use_txt2img = False

        if (source_checkpoint is None or not os.path.isfile(source_checkpoint)) and use_txt2img:
            print("Unable to find source model, can't use txt2img.")
            use_txt2img = False
           
        
        self.use_txt2img = use_txt2img
        self.del_accelerator = False

        if not self.use_txt2img:
            unload_system_models()
            self.accelerator = accelerator
            if accelerator is None:
                try:
                    accelerator = Accelerator(
                        gradient_accumulation_steps=config.gradient_accumulation_steps,
                        mixed_precision=config.mixed_precision,
                        log_with="tensorboard",
                        project_dir=os.path.join(config.model_dir, "logging")
                    )
                    self.accelerator = accelerator
                    self.del_accelerator = True
                except Exception as e:
                    if "AcceleratorState" in str(e):
                        msg = "Change in precision detected, please restart the webUI entirely to use new precision."
                    else:
                        msg = f"Exception initializing accelerator: {e}"
                    print(msg)
            torch_dtype = torch.float16 if shared.device.type == "cuda" else torch.float32
            disable_safe_unpickle()
            unet_path = os.path.join(config.pretrained_model_name_or_path, "unet")
            if config.infer_ema:
                ema_path = os.path.join(config.pretrained_model_name_or_path, "ema_unet", "diffusion_pytorch_model.safetensors")
                if os.path.isfile(ema_path):
                    unet_path = os.path.join(config.pretrained_model_name_or_path, "ema_unet")

            self.image_pipe = DiffusionPipeline.from_pretrained(
                config.pretrained_model_name_or_path,
                vae=AutoencoderKL.from_pretrained(
                    config.pretrained_vae_name_or_path or config.pretrained_model_name_or_path,
                    subfolder=None if config.pretrained_vae_name_or_path else "vae",
                    revision=config.revision,
                    torch_dtype=torch_dtype
                ),
                unet=UNet2DConditionModel.from_pretrained(unet_path),
                torch_dtype=torch_dtype,
                requires_safety_checker=False,
                safety_checker=None,
                revision=config.revision
            )
            self.image_pipe.enable_attention_slicing()
<<<<<<< HEAD
            self.image_pipe.enable_xformers_memory_efficient_attention()
            scheduler_class = get_scheduler_class(config.scheduler)
            self.image_pipe.scheduler = scheduler_class.from_config(self.image_pipe.scheduler.config)
=======
            self.image_pipe.set_use_memory_efficient_attention_xformers(True)
            self.image_pipe.scheduler = DEISMultistepScheduler.from_config(self.image_pipe.scheduler.config)
>>>>>>> b4679c21
            self.image_pipe.to(accelerator.device)
            new_hotness = os.path.join(config.model_dir, "checkpoints", f"checkpoint-{config.revision}")
            if os.path.exists(new_hotness):
                accelerator.print(f"Resuming from checkpoint {new_hotness}")
                disable_safe_unpickle()
                accelerator.load_state(new_hotness)
                enable_safe_unpickle()

            lora_model_path = os.path.join(shared.models_path, "lora", lora_model)
            if config.use_lora and os.path.exists(lora_model_path) and lora_model != "":
                patch_pipe(
                    pipe=self.image_pipe,
                    maybe_unet_path=lora_model_path,
                    unet_target_replace_module=get_target_module("module", config.use_lora_extended),
                    token=None,
                    r=lora_unet_rank,
                    r_txt=lora_txt_rank
                )
                tune_lora_scale(self.image_pipe.unet, config.lora_weight)
                
                lora_txt_path = _text_lora_path_ui(lora_model_path)
                if os.path.exists(lora_txt_path):
                    tune_lora_scale(self.image_pipe.text_encoder, config.lora_txt_weight)

        else:
            try:
                from modules import sd_models
                current_model = sd_models.select_checkpoint()
                print(f"Source checkpoint: {source_checkpoint}")
                new_model_info = get_checkpoint_match(source_checkpoint)
                print(f"Model info: {new_model_info.filename}")
                self.last_model = current_model
                if new_model_info is not None:
                    print(f"Loading model: {new_model_info.model_name}")
                    shared.sd_model = sd_models.load_model(new_model_info)
                    reload_system_models()
            except:
                pass


    def generate_images(self, prompt_data: List[PromptData], pbar: mytqdm) -> [Image]:
        positive_prompts = []
        negative_prompts = []
        seed = -1
        scale = 7.5
        steps = 60
        width = self.resolution
        height = self.resolution

        for prompt in prompt_data:
            positive_prompts.append(prompt.prompt)
            negative_prompts.append(prompt.negative_prompt)
            scale = prompt.scale
            steps = prompt.steps
            seed = prompt.seed
            width, height = prompt.resolution

        if self.use_txt2img:
            try:
                from modules.processing import StableDiffusionProcessingTxt2Img
                from modules import shared as auto_shared

                p = StableDiffusionProcessingTxt2Img(
                    sampler_name='DPM++ 2S a Karras',
                    sd_model=auto_shared.sd_model,
                    prompt=positive_prompts,
                    negative_prompt=negative_prompts,
                    batch_size=self.batch_size,
                    steps=steps,
                    cfg_scale=scale,
                    width=width,
                    height=height,
                    do_not_save_grid=True,
                    do_not_save_samples=True,
                    do_not_reload_embeddings=True
                )

                auto_tqdm = auto_shared.total_tqdm
                shared.total_tqdm = pbar
                pbar.reset(steps)
                processed = process_txt2img(p)
                p.close()
                auto_shared.total_tqdm = auto_tqdm
                output = processed
            except:
                print("No txt2img.")
                self.use_txt2img = False
        else:
            with self.accelerator.autocast(), torch.inference_mode():
                if seed is None or seed == '' or seed == -1:
                    seed = int(random.randrange(21474836147))
                generator = torch.manual_seed(seed)
                try:
                    output = self.image_pipe(
                        positive_prompts,
                        num_inference_steps=steps,
                        guidance_scale=scale,
                        height=height,
                        width=width,
                        generator=generator,
                        negative_prompt=negative_prompts).images
                    self.exception_count = 0
                except Exception as e:
                    print(f"Exception generating images: {e}")
                    self.exception_count += 1
                    if self.exception_count > 10:
                        raise
                    output = []
                    pass

        return output

    def unload(self, is_ui):
        # If we have an image pipe, delete it
        if self.image_pipe is not None:
            del self.image_pipe
        if self.del_accelerator:
            del self.accelerator
        # If there was a model loaded already, reload it
        if self.last_model is not None and not is_ui:
            try:
                from modules import sd_models
                shared.sd_model = sd_models.load_model(self.last_model)
            except:
                pass

        if not is_ui:
            reload_system_models()<|MERGE_RESOLUTION|>--- conflicted
+++ resolved
@@ -105,14 +105,10 @@
                 revision=config.revision
             )
             self.image_pipe.enable_attention_slicing()
-<<<<<<< HEAD
-            self.image_pipe.enable_xformers_memory_efficient_attention()
+            self.image_pipe.set_use_memory_efficient_attention_xformers(True)
             scheduler_class = get_scheduler_class(config.scheduler)
             self.image_pipe.scheduler = scheduler_class.from_config(self.image_pipe.scheduler.config)
-=======
-            self.image_pipe.set_use_memory_efficient_attention_xformers(True)
-            self.image_pipe.scheduler = DEISMultistepScheduler.from_config(self.image_pipe.scheduler.config)
->>>>>>> b4679c21
+
             self.image_pipe.to(accelerator.device)
             new_hotness = os.path.join(config.model_dir, "checkpoints", f"checkpoint-{config.revision}")
             if os.path.exists(new_hotness):
