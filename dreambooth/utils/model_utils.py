from __future__ import annotations

import collections
import contextlib
import json
import logging
import os
import re
import sys
from typing import Dict

import torch
from diffusers.models.attention_processor import AttnProcessor2_0
from transformers import PretrainedConfig

from dreambooth import shared  # noqa
from dreambooth.dataclasses.db_config import DreamboothConfig  # noqa
from dreambooth.utils.utils import cleanup  # noqa
from modules import hashes
from modules.safe import unsafe_torch_load, load

logger = logging.getLogger(__name__)
checkpoints_list = {}
checkpoint_alisases = {}
checkpoints_loaded = collections.OrderedDict()

model_dir = "Stable-diffusion"
model_path = os.path.abspath(os.path.join(shared.models_path, model_dir))

LORA_SHARED_SRC_CREATE = " <create new>"

def model_hash(filename):
    """old hash that only looks at a small part of the file and is prone to collisions"""

    try:
        with open(filename, "rb") as file:
            import hashlib
            m = hashlib.sha256()

            file.seek(0x100000)
            m.update(file.read(0x10000))
            return m.hexdigest()[0:8]
    except FileNotFoundError:
        return 'NOFILE'


class CheckpointInfo:
    def __init__(self, filename):
        self.filename = filename
        abspath = os.path.abspath(filename)

        if shared.cmd_opts.ckpt_dir is not None and abspath.startswith(shared.cmd_opts.ckpt_dir):
            name = abspath.replace(shared.cmd_opts.ckpt_dir, '')
        elif abspath.startswith(model_path):
            name = abspath.replace(model_path, '')
        else:
            name = os.path.basename(filename)

        if name.startswith(os.sep) or name.startswith(os.sep):
            name = name[1:]

        self.name = name
        self.name_for_extra = os.path.splitext(os.path.basename(filename))[0]
        self.model_name = os.path.splitext(name.replace(os.sep, "_"))[0]
        self.hash = model_hash(filename)

        self.sha256 = hashes.sha256_from_cache(self.filename, "checkpoint/" + name)
        self.shorthash = self.sha256[0:10] if self.sha256 else None

        self.title = name if self.shorthash is None else f'{name} [{self.shorthash}]'

        self.ids = [self.hash, self.model_name, self.title, name, f'{name} [{self.hash}]'] + (
            [self.shorthash, self.sha256, f'{self.name} [{self.shorthash}]'] if self.shorthash else [])

    def register(self):
        checkpoints_list[self.title] = self
        for id in self.ids:
            checkpoint_alisases[id] = self

    def calculate_shorthash(self):
        self.sha256 = hashes.sha256(self.filename, "checkpoint/" + self.name)
        if self.sha256 is None:
            return

        self.shorthash = self.sha256[0:10]

        if self.shorthash not in self.ids:
            self.ids += [self.shorthash, self.sha256, f'{self.name} [{self.shorthash}]']

        checkpoints_list.pop(self.title)
        self.title = f'{self.name} [{self.shorthash}]'
        self.register()

        return self.shorthash


def list_models():
    checkpoints_list.clear()
    checkpoint_alisases.clear()
    model_list = modelloader.load_models(model_path=model_path, command_path=shared.cmd_opts.ckpt_dir,
                                         ext_filter=[".ckpt", ".safetensors"], ext_blacklist=[".vae.safetensors"])

    cmd_ckpt = shared.cmd_opts.ckpt
    if os.path.exists(cmd_ckpt):
        checkpoint_info = CheckpointInfo(cmd_ckpt)
        checkpoint_info.register()

        shared.opts.data['sd_model_checkpoint'] = checkpoint_info.title
    elif cmd_ckpt is not None and cmd_ckpt != shared.default_sd_model_file:
        logger.debug(f"Checkpoint in --ckpt argument not found (Possible it was moved to {model_path}: {cmd_ckpt}",
              file=sys.stderr)

    for filename in model_list:
        checkpoint_info = CheckpointInfo(filename)
        checkpoint_info.register()


os.environ['TF_CPP_MIN_LOG_LEVEL'] = '3'


def get_db_models():
    output = [""]
    out_dir = shared.dreambooth_models_path
    if os.path.exists(out_dir):
        for item in os.listdir(out_dir):
            if os.path.isdir(os.path.join(out_dir, item)):
                output.append(item)
    return output


def get_shared_models():
    output = ["", LORA_SHARED_SRC_CREATE]
    out_dir = os.path.join(shared.models_path, "diffusers")
    if os.path.exists(out_dir):
        for item in os.listdir(out_dir):
            if os.path.isdir(os.path.join(out_dir, item)):
                output.append(item)
    return output


def get_lora_models(config: DreamboothConfig = None):
    output = [""]
    if config is None:
        config = shared.db_model_config
    if config is not None:
        lora_dir = os.path.join(shared.models_path, "Lora")
        if os.path.exists(lora_dir):
            files = os.listdir(lora_dir)
            for file in files:
                if os.path.isfile(os.path.join(lora_dir, file)):
                    if ".safetensors" in file or ".pt" in file or ".ckpt" in file:
                        output.append(file)
    return output


def get_sorted_lora_models(config: DreamboothConfig = None):
    models = get_lora_models(config)

    def get_iteration(name: str):
        regex = re.compile(r'.*_(\d+)\.pt$')
        match = regex.search(name)
        return int(match.group(1)) if match else 0

    sorted_models = sorted(models, key=lambda x: get_iteration(x))
    # Insert empty string at the beginning
    sorted_models.insert(0, "")
    return sorted_models


def get_model_snapshots(config: DreamboothConfig = None):
    snaps = [""]
    if config is None:
        config = shared.db_model_config
    if config is not None:
        snaps_dir = os.path.join(config.model_dir, "checkpoints")
        if os.path.exists(snaps_dir):
            for file in os.listdir(snaps_dir):
                if os.path.isdir(os.path.join(snaps_dir, file)):
                    rev_parts = file.split("-")
                    if rev_parts[0] == "checkpoint" and len(rev_parts) == 2:
                        snaps.append(rev_parts[1])
    return snaps


def unload_system_models():
    try:
        import modules.shared
        if modules.shared.sd_model is not None:
            modules.shared.sd_model.to("cpu")
        for former in modules.shared.face_restorers:
            try:
                former.send_model_to("cpu")
            except:
                pass
        cleanup()
    except:
        pass


def reload_system_models():
    try:
        import modules.shared
        if modules.shared.sd_model is not None:
            modules.shared.sd_model.to(shared.device)
        logger.debug("Restored system models.")
    except:
        pass


def import_model_class_from_model_name_or_path(pretrained_model_name_or_path: str, revision, subfolder: str = "text_encoder"):
    text_encoder_config = PretrainedConfig.from_pretrained(
        pretrained_model_name_or_path,
        subfolder=subfolder,
        revision=revision,
    )
    model_class = text_encoder_config.architectures[0]

    if model_class == "CLIPTextModel":
        from transformers import CLIPTextModel

        return CLIPTextModel
    elif model_class == "CLIPTextModelWithProjection":
        from transformers import CLIPTextModelWithProjection
        return CLIPTextModelWithProjection
    elif model_class == "RobertaSeriesModelWithTransformation":
        from diffusers.pipelines.alt_diffusion.modeling_roberta_series import RobertaSeriesModelWithTransformation

        return RobertaSeriesModelWithTransformation
    else:
        raise ValueError(f"{model_class} is not supported.")


def unet_attn_processors_state_dict(unet) -> Dict[str, torch.tensor]:
    """
    Returns:
        a state dict containing just the attention processor parameters.
    """
    attn_processors = unet.attn_processors

    attn_processors_state_dict = {}

    for attn_processor_key, attn_processor in attn_processors.items():
        for parameter_key, parameter in attn_processor.state_dict().items():
            attn_processors_state_dict[f"{attn_processor_key}.{parameter_key}"] = parameter

    return attn_processors_state_dict



def get_checkpoint_match(search_string):
    try:
        from modules import sd_models
        for info in sd_models.checkpoints_list.values():
            if search_string in info.title or search_string in info.model_name or search_string in info.filename:
                return info
    except:
        pass
    return None


disable_safe_unpickle_count = 0

def disable_safe_unpickle():
    global disable_safe_unpickle_count
    try:
        from modules import shared as auto_shared
        if not auto_shared.cmd_opts.disable_safe_unpickle:
            auto_shared.cmd_opts.disable_safe_unpickle = True
            torch.load = unsafe_torch_load
        disable_safe_unpickle_count += 1
    except:
        pass


def enable_safe_unpickle():
    global disable_safe_unpickle_count
    try:
        from modules import shared as auto_shared
        if disable_safe_unpickle_count > 0:
            disable_safe_unpickle_count -= 1
            if disable_safe_unpickle_count == 0 and auto_shared.cmd_opts.disable_safe_unpickle:
                auto_shared.cmd_opts.disable_safe_unpickle = False
                torch.load = load
    except:
        pass

@contextlib.contextmanager
def safe_unpickle_disabled():
    disable_safe_unpickle()
    try:
        yield
    finally:
        enable_safe_unpickle()

<<<<<<< HEAD
def xformerify(obj, try_sdp=False):
    if try_sdp:
        try:
            from diffusers.models.attention_processor import AttnProcessor2_0
            print("Enabling SDP")
            obj.set_attn_processor(AttnProcessor2_0())
            return
        except:
            pass

    if is_xformers_available():
        try:
            print("Enabling xformers memory efficient attention for unet")
            obj.enable_xformers_memory_efficient_attention()
        except ModuleNotFoundError:
            print("xformers not found, using default attention")
=======
>>>>>>> 0edc62e8

def xformerify(obj, use_lora):
    try:
        import xformers
        obj.enable_xformers_memory_efficient_attention
        logger.debug("Enabled XFormers for " + obj.__class__.__name__)
        
    except ImportError:
        obj.set_attn_processor(AttnProcessor2_0())
        logger.debug("Enabled AttnProcessor2_0 for " + obj.__class__.__name__)

def torch2ify(unet):
    if hasattr(torch, 'compile'):
        try:
            unet = torch.compile(unet, mode="max-autotune", fullgraph=False)
            logger.debug("Enabled Torch2 compilation for unet.")
        except:
            pass
    return unet

def is_xformers_available():
    pass

def read_metadata_from_safetensors(filename):

    with open(filename, mode="rb") as file:
        # Read metadata length
        metadata_len = int.from_bytes(file.read(8), "little")

        # Read the metadata based on its length
        json_data = file.read(metadata_len).decode('utf-8')

        res = {}

        # Check if it's a valid JSON string
        try:
            json_obj = json.loads(json_data)
        except json.JSONDecodeError:
            return res

        # Extract metadata
        metadata = json_obj.get("__metadata__", {})
        if not isinstance(metadata, dict):
            return res

        # Process the metadata to handle nested JSON strings
        for k, v in metadata.items():
            # if not isinstance(v, str):
            #     raise ValueError("All values in __metadata__ must be strings")

            # If the string value looks like a JSON string, attempt to parse it
            if v.startswith('{'):
                try:
                    res[k] = json.loads(v)
                except Exception:
                    res[k] = v
            else:
                res[k] = v

        return res<|MERGE_RESOLUTION|>--- conflicted
+++ resolved
@@ -292,25 +292,6 @@
     finally:
         enable_safe_unpickle()
 
-<<<<<<< HEAD
-def xformerify(obj, try_sdp=False):
-    if try_sdp:
-        try:
-            from diffusers.models.attention_processor import AttnProcessor2_0
-            print("Enabling SDP")
-            obj.set_attn_processor(AttnProcessor2_0())
-            return
-        except:
-            pass
-
-    if is_xformers_available():
-        try:
-            print("Enabling xformers memory efficient attention for unet")
-            obj.enable_xformers_memory_efficient_attention()
-        except ModuleNotFoundError:
-            print("xformers not found, using default attention")
-=======
->>>>>>> 0edc62e8
 
 def xformerify(obj, use_lora):
     try:
