import os
import traceback
from typing import List

from accelerate import Accelerator
from transformers import AutoTokenizer

from dreambooth import shared
from dreambooth.dataclasses.db_config import DreamboothConfig, from_file
from dreambooth.dataclasses.prompt_data import PromptData
from dreambooth.dataset.class_dataset import ClassDataset
from dreambooth.dataset.db_dataset import DbDataset
from dreambooth.shared import status
from dreambooth.utils.image_utils import db_save_image
from dreambooth.utils.utils import cleanup
from helpers.image_builder import ImageBuilder
from helpers.mytqdm import mytqdm


def generate_dataset(model_name: str, instance_prompts: List[PromptData] = None, class_prompts: List[PromptData] = None,
                     batch_size=None, tokenizer=None, vae=None, debug=True, model_dir=""):
    if debug:
        print("Generating dataset.")
    from dreambooth.ui_functions import gr_update

    db_gallery = gr_update(value=None)
    db_prompt_list = gr_update(value=None)
    db_status = gr_update(value=None)

    args = from_file(model_name)

    if batch_size is None:
        batch_size = args.train_batch_size

    if args is None:
        print("No CONFIG!")
        return db_gallery, db_prompt_list, db_status

    if debug and tokenizer is None:
        print("Definitely made a tokenizer.")
        tokenizer = AutoTokenizer.from_pretrained(
            os.path.join(args.pretrained_model_name_or_path, "tokenizer"),
            revision=args.revision,
            use_fast=False,
        )

    tokens = []

    print(f"Found {len(class_prompts)} reg images.")

    print("Preparing dataset...")

    if args.strict_tokens: print("Building prompts with strict tokens enabled.")

    train_dataset = DbDataset(
        batch_size=batch_size,
        instance_prompts=instance_prompts,
        class_prompts=class_prompts,
        tokens=tokens,
        tokenizer=tokenizer,
        resolution=args.resolution,
        hflip=args.hflip,
        shuffle_tags=args.shuffle_tags,
        strict_tokens=args.strict_tokens,
        not_pad_tokens=not args.pad_tokens,
        debug_dataset=debug,
        model_dir=model_dir
    )
    train_dataset.make_buckets_with_caching(vae)

    # train_dataset = train_dataset.pin_memory()
    print(f"Total dataset length (steps): {len(train_dataset)}")
    return train_dataset


<<<<<<< HEAD
def generate_classifiers(args: DreamboothConfig, class_gen_method: bool = True, accelerator: Accelerator = None, ui=True):
=======
def generate_classifiers(
        args: DreamboothConfig,
        class_gen_method: str = "Native Diffusers",
        accelerator: Accelerator = None,
        ui=True):
>>>>>>> 9ef77e39
    """

    @param args: A DreamboothConfig
    @param class_gen_method
    @param accelerator: An optional existing accelerator to use.
    @param ui: Whether this was called by th UI, or is being run during training.
    @return:
    generated: Number of images generated
    images: A list of images or image paths, depending on if returning to the UI or not.
    if ui is False, this will return a second array of paths representing the class paths.
    """
    out_images = []
    instance_prompts = []
    class_prompts = []
    try:
        status.textinfo = "Preparing dataset..."
        prompt_dataset = ClassDataset(args.concepts(), args.model_dir, args.resolution, False)
        instance_prompts = prompt_dataset.instance_prompts
        class_prompts = prompt_dataset.class_prompts
    except Exception as p:
        print(f"Exception generating dataset: {str(p)}")
        traceback.print_exc()
        if ui:
            shared.status.end()
            return 0, []
        else:
            return 0, instance_prompts, class_prompts

    set_len = prompt_dataset.__len__()
    if set_len == 0:
        print("Nothing to generate.")
        if ui:
            shared.status.end()
            return 0, []
        else:
            return 0, instance_prompts, class_prompts

    print(f"Generating {set_len} class images for training...")
    pbar = mytqdm(total=set_len, desc=f"Generating class images 0/{set_len}:")
    shared.status.job_count = set_len
    shared.status.job_no = 0
    builder = ImageBuilder(
        args,
        class_gen_method=class_gen_method,
        lora_model=args.lora_model_name,
        batch_size=args.sample_batch_size,
        accelerator=accelerator,
        lora_unet_rank=args.lora_unet_rank,
        lora_txt_rank=args.lora_txt_rank,
        source_checkpoint=args.src
    )

    generated = 0
    actual_idx = 0
    for i in range(set_len):
        first_res = None
        if status.interrupted or generated >= set_len:
            break
        prompts = []
        # Decrease batch size
        if set_len - generated < args.sample_batch_size:
            batch_size = set_len - generated
        else:
            batch_size = args.sample_batch_size
        for b in range(batch_size):
            # Get the new prompt data
            pd = prompt_dataset.__getitem__(actual_idx)
            if pd is None:
                break
            # Ensure that our image batches have the right resolutions
            if first_res is None:
                first_res = pd.resolution
            if pd.resolution == first_res:
                prompts.append(pd)
                actual_idx += 1
            else:
                break

        new_images = builder.generate_images(prompts, pbar)
        i_idx = 0
        preview_images = []
        preview_prompts = []
        for image in new_images:
            if generated >= set_len:
                break
            try:
                # Retrieve prompt data object
                pd = prompts[i_idx]
                # Save image and get new filename
                image_filename = db_save_image(image, pd)
                # Set filename here for later retrieval
                pd.src_image = image_filename
                # NOW STORE IT
                class_prompts.append(pd)
                if ui:
                    out_images.append(image)
                i_idx += 1
                generated += 1
                pbar.reset(set_len)
                pbar.update(generated)
                pbar.set_description(f"Generating class images {generated}/{set_len}:", True)
                shared.status.job_count = set_len
                preview_images.append(image_filename)
                preview_prompts.append(pd.prompt)
            except Exception as e:
                print(f"Exception generating images: {e}")
                traceback.print_exc()

        status.current_image = preview_images
        status.sample_prompts = preview_prompts
    builder.unload(ui)
    del prompt_dataset
    cleanup()
    print(f"Generated {generated} new class images.")
    if ui:
        shared.status.end()
        return generated, out_images
    else:
        return generated, instance_prompts, class_prompts<|MERGE_RESOLUTION|>--- conflicted
+++ resolved
@@ -73,15 +73,11 @@
     return train_dataset
 
 
-<<<<<<< HEAD
-def generate_classifiers(args: DreamboothConfig, class_gen_method: bool = True, accelerator: Accelerator = None, ui=True):
-=======
 def generate_classifiers(
         args: DreamboothConfig,
         class_gen_method: str = "Native Diffusers",
         accelerator: Accelerator = None,
         ui=True):
->>>>>>> 9ef77e39
     """
 
     @param args: A DreamboothConfig
