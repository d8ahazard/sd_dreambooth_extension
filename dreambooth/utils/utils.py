from __future__ import annotations

import gc
import html
import importlib.util
import os
import sys
import traceback
from typing import Optional

import importlib_metadata
from packaging import version

os.environ["TF_CPP_MIN_LOG_LEVEL"] = "3"
import torch
from huggingface_hub import HfFolder, whoami

try:
    from extensions.sd_dreambooth_extension.helpers.mytqdm import mytqdm
    from extensions.sd_dreambooth_extension.dreambooth.shared import status
except:
    from dreambooth.helpers.mytqdm import mytqdm  # noqa
    from dreambooth.dreambooth.shared import status  # noqa


def printi(msg, params=None, log=True):
    if log:
        status.textinfo = msg
        if status.job_count > status.job_no:
            status.job_no += 1
        if params:
            mytqdm.write(msg, params)
        else:
            mytqdm.write(msg)


def sanitize_tags(name):
    tags = name.split(",")
    name = ""
    for tag in tags:
        tag = tag.replace(" ", "_").strip()
        name = "".join(x for x in tag if (x.isalnum() or x in "._-"))
    name = name.replace(" ", "_")
    return "".join(x for x in name if (x.isalnum() or x in "._-,"))


def sanitize_name(name):
    return "".join(x for x in name if (x.isalnum() or x in "._-"))


def printm(msg=""):
    from extensions.sd_dreambooth_extension.dreambooth import shared

    if shared.debug:
        allocated = round(torch.cuda.memory_allocated(0) / 1024**3, 1)
        cached = round(torch.cuda.memory_reserved(0) / 1024**3, 1)
        print(f"{msg}({allocated}/{cached})")


def cleanup(do_print: bool = False):
    try:
        if torch.cuda.is_available():
            torch.cuda.empty_cache()
            torch.cuda.ipc_collect()
        gc.collect()
    except:
        print("cleanup exception")
    if do_print:
        print("Cleanup completed.")


def xformers_check():
    ENV_VARS_TRUE_VALUES = {"1", "ON", "YES", "TRUE"}
    ENV_VARS_TRUE_AND_AUTO_VALUES = ENV_VARS_TRUE_VALUES.union({"AUTO"})

    USE_TF = os.environ.get("USE_TF", "AUTO").upper()
    USE_TORCH = os.environ.get("USE_TORCH", "AUTO").upper()
    if (
        USE_TORCH in ENV_VARS_TRUE_AND_AUTO_VALUES
        and USE_TF not in ENV_VARS_TRUE_VALUES
    ):
        _torch_available = importlib.util.find_spec("torch") is not None

        if _torch_available:
            try:
                _torch_version = importlib_metadata.version("torch")
            except importlib_metadata.PackageNotFoundError:
                print("No metadatapackage")
                _torch_available = False
    else:
        _torch_available = False

    try:
        _xformers_version = importlib_metadata.version("xformers")
        if _torch_available:
            import torch

            if version.Version(torch.__version__) < version.Version("1.12"):
                raise ValueError("PyTorch should be >= 1.12")
        has_xformers = True
    except Exception as e:
        print(f"Exception importing xformers: {e}")
        has_xformers = False
    return has_xformers


def list_optimizer():
<<<<<<< HEAD
    array = ["8Bit Adam"]
    try:
        from dadaptation import DAdaptAdam

        array.append("Adam Dadapt")
        return array

    except:
        return array

    try:
        from dadaptation import DAdaptSGD

        array.append("SGD Dadapt")
        return array
    except:
        return array

    try:
        from dadaptation import DAdaptAdaGrad

        array.append("Adagrad Dadapt")
        return array
    except:
        return array

    try:
        from lion_pytorch import Lion

        array.append("Lion")
=======
    optimizer_list = ["8Bit Adam"]
    try:
        from lion_pytorch import Lion

        optimizer_list.append("Lion")
    except:
        return optimizer_list

    try:
        from dadaptation import DAdaptSGD

        optimizer_list.append("SGD Dadaptation")
    except:
        return optimizer_list

    try:
        from dadaptation import DAdaptAdaGrad

        optimizer_list.append("AdaGrad Dadaptation")
    except:
        return optimizer_list

    try:
        from dadaptation import DAdaptAdam

        optimizer_list.append("AdamW Dadaptation")
>>>>>>> a23d1483
    except:
        return optimizer_list


def list_attention():
    has_xformers = xformers_check()
    import diffusers.utils

    diffusers.utils.is_xformers_available = xformers_check
    if has_xformers:
        return ["default", "xformers"]
    else:
        return ["default"]


def list_floats():
    has_bf16 = False
    try:
        has_bf16 = torch.cuda.is_bf16_supported()
    except:
        pass
    if has_bf16:
        return ["no", "fp16", "bf16"]
    else:
        return ["no", "fp16"]


def wrap_gpu_call(func, extra_outputs=None):
    def f(*args, extra_outputs_array=extra_outputs, **kwargs):
        try:
            status.begin()
            res = func(*args, **kwargs)
            status.end()

        except Exception as e:
            # When printing out our debug argument list, do not print out more than a MB of text
            max_debug_str_len = 131072  # (1024*1024)/8

            print("Error completing request", file=sys.stderr)
            arg_str = f"Arguments: {str(args)} {str(kwargs)}"
            print(arg_str[:max_debug_str_len], file=sys.stderr)
            if len(arg_str) > max_debug_str_len:
                print(
                    f"(Argument list truncated at {max_debug_str_len}/{len(arg_str)} characters)",
                    file=sys.stderr,
                )

            print(traceback.format_exc(), file=sys.stderr)

            status.job = ""
            status.job_count = 0

            if extra_outputs_array is None:
                extra_outputs_array = [None, ""]

            res = extra_outputs_array + [
                f"<div class='error'>{html.escape(type(e).__name__ + ': ' + str(e))}</div>"
            ]

        return res

    return f


def get_full_repo_name(
    model_id: str, organization: Optional[str] = None, token: Optional[str] = None
):
    if token is None:
        token = HfFolder.get_token()
    if organization is None:
        username = whoami(token)["name"]
        return f"{username}/{model_id}"
    else:
        return f"{organization}/{model_id}"<|MERGE_RESOLUTION|>--- conflicted
+++ resolved
@@ -105,65 +105,32 @@
 
 
 def list_optimizer():
-<<<<<<< HEAD
-    array = ["8Bit Adam"]
+    optimizer_list = ["8Bit Adam"]
+    try:
+        from lion_pytorch import Lion
+
+        optimizer_list.append("Lion")
+    except:
+        return optimizer_list
+
+    try:
+        from dadaptation import DAdaptSGD
+
+        optimizer_list.append("SGD Dadaptation")
+    except:
+        return optimizer_list
+
+    try:
+        from dadaptation import DAdaptAdaGrad
+
+        optimizer_list.append("AdaGrad Dadaptation")
+    except:
+        return optimizer_list
+
     try:
         from dadaptation import DAdaptAdam
 
-        array.append("Adam Dadapt")
-        return array
-
-    except:
-        return array
-
-    try:
-        from dadaptation import DAdaptSGD
-
-        array.append("SGD Dadapt")
-        return array
-    except:
-        return array
-
-    try:
-        from dadaptation import DAdaptAdaGrad
-
-        array.append("Adagrad Dadapt")
-        return array
-    except:
-        return array
-
-    try:
-        from lion_pytorch import Lion
-
-        array.append("Lion")
-=======
-    optimizer_list = ["8Bit Adam"]
-    try:
-        from lion_pytorch import Lion
-
-        optimizer_list.append("Lion")
-    except:
-        return optimizer_list
-
-    try:
-        from dadaptation import DAdaptSGD
-
-        optimizer_list.append("SGD Dadaptation")
-    except:
-        return optimizer_list
-
-    try:
-        from dadaptation import DAdaptAdaGrad
-
-        optimizer_list.append("AdaGrad Dadaptation")
-    except:
-        return optimizer_list
-
-    try:
-        from dadaptation import DAdaptAdam
-
         optimizer_list.append("AdamW Dadaptation")
->>>>>>> a23d1483
     except:
         return optimizer_list
 
