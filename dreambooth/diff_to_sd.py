--- conflicted
+++ resolved
@@ -13,7 +13,6 @@
 import torch
 from diffusers import UNet2DConditionModel
 from torch import Tensor, nn
-from tqdm.auto import tqdm
 
 from extensions.sd_dreambooth_extension.dreambooth import shared as shared
 from extensions.sd_dreambooth_extension.dreambooth.dataclasses.db_config import from_file
@@ -374,7 +373,7 @@
 
     new_hotness = os.path.join(config.model_dir, "checkpoints", f"checkpoint-{snap_rev}")
     if snap_rev != "" and os.path.exists(new_hotness) and os.path.isdir(new_hotness):
-            tqdm.write(f"Loading snapshot paths from {new_hotness}")
+            mytqdm.write(f"Loading snapshot paths from {new_hotness}")
             unet_path = get_model_path(new_hotness)
             text_enc_path = get_model_path(new_hotness, file_extra="1")
     else:
@@ -386,7 +385,6 @@
 
     ema_state_dict = {}
     try:
-<<<<<<< HEAD
         if ema_unet_path is not None:
             printi("Converting ema unet...", log=log)
             try:
@@ -400,11 +398,6 @@
                 pass
 
         # Apply LoRA to the unet
-=======
-        printi("Converting unet...", log=log)
-        if isinstance(lora_path, list) and len(lora_path) == 0:
-            lora_path = ""
->>>>>>> b5b67040
         if lora_path is not None and lora_path != "":
             unet_model = UNet2DConditionModel().from_pretrained(
                 os.path.join(config.pretrained_model_name_or_path, "unet"))
