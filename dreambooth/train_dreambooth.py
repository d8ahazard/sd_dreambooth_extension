--- conflicted
+++ resolved
@@ -805,18 +805,16 @@
             if training_complete:
                 print("Training complete, breaking epoch.")
                 break
-
-<<<<<<< HEAD
-            unet.train()
-            train_tenc = ((epoch % save_model_interval) / save_model_interval) < args.stop_text_encoder
-=======
+                
+            # If we're not training the unet, then we need to train something...
             if args.train_unet:
-                unet.train()
-                
-            train_tenc = epoch < text_encoder_epochs
->>>>>>> eed7d7a4
-            if args.stop_text_encoder == 0:
-                train_tenc = False
+                unet.train()                
+                train_tenc = ((epoch % save_model_interval) / save_model_interval) < args.stop_text_encoder
+                if args.stop_text_encoder == 0:
+                    train_tenc = False
+            else:
+                train_tenc = True
+            
             text_encoder.train(train_tenc)
             if not args.use_lora:
                 text_encoder.requires_grad_(train_tenc)
