# From shivam shiaro's repo, with "minimal" modification to hopefully allow for smoother updating?
import argparse
import gc
import hashlib
import itertools
import logging
import math
import os
import random
import traceback
from contextlib import nullcontext
from pathlib import Path
from typing import Optional

import torch
import torch.nn.functional as F
import torch.utils.checkpoint
from PIL import Image
from accelerate import Accelerator
from accelerate.utils import set_seed
from diffusers import AutoencoderKL, DDIMScheduler, DDPMScheduler, EulerAncestralDiscreteScheduler, \
    StableDiffusionPipeline, UNet2DConditionModel
from diffusers.models import attention
from diffusers.optimization import get_scheduler
from diffusers.utils import logging as dl
from huggingface_hub import HfFolder, whoami
from torch.utils.data import Dataset
from torchvision import transforms
from tqdm.auto import tqdm
from transformers import CLIPTextModel, CLIPTokenizer

from extensions.sd_dreambooth_extension.dreambooth import xattention
from extensions.sd_dreambooth_extension.dreambooth.dreambooth import dumb_safety, save_checkpoint, list_features, \
    is_image, printm
from extensions.sd_dreambooth_extension.dreambooth.finetune_utils import FilenameTextGetter, EMAModel, \
    encode_hidden_state
from modules import shared
from modules.images import sanitize_filename_part

# Custom stuff
try:
    cmd_dreambooth_models_path = shared.cmd_opts.dreambooth_models_path
except:
    cmd_dreambooth_models_path = None

pil_features = list_features()
mem_record = {}
attention.CrossAttention = xattention.CrossAttention
attention.Transformer2DModel = xattention.Transformer2DModelOutput
# End custom stuff

torch.backends.cudnn.benchmark = True

logger = logging.getLogger(__name__)
# define a Handler which writes DEBUG messages or higher to the sys.stderr
console = logging.StreamHandler()
console.setLevel(logging.DEBUG)
logger.addHandler(console)
logger.setLevel(logging.DEBUG)
dl.set_verbosity_error()


def cleanup():
    try:
        if torch.cuda.is_available():
            torch.cuda.empty_cache()
            torch.cuda.ipc_collect()
        gc.collect()
    except:
        pass
    printm("Cleanup completed.")


def parse_args(input_args=None):
    parser = argparse.ArgumentParser(description="Simple example of a training script.")
    parser.add_argument(
        "--pretrained_model_name_or_path",
        type=str,
        default=None,
        required=True,
        help="Path to pretrained model or model identifier from huggingface.co/models.",
    )
    parser.add_argument(
        "--pretrained_vae_name_or_path",
        type=str,
        default=None,
        help="Path to pretrained vae or vae identifier from huggingface.co/models.",
    )
    parser.add_argument(
        "--revision",
        type=str,
        default=None,
        required=False,
        help="Revision of pretrained model identifier from huggingface.co/models.",
    )
    parser.add_argument(
        "--tokenizer_name",
        type=str,
        default=None,
        help="Pretrained tokenizer name or path if not the same as model_name",
    )
    parser.add_argument(
        "--instance_data_dir",
        type=str,
        default=None,
        help="A folder containing the training data of instance images.",
    )
    parser.add_argument(
        "--class_data_dir",
        type=str,
        default=None,
        help="A folder containing the training data of class images.",
    )
    parser.add_argument(
        "--instance_prompt",
        type=str,
        default=None,
        help="The prompt with identifier specifying the instance",
    )
    parser.add_argument(
        "--class_prompt",
        type=str,
        default=None,
        help="The prompt to specify images in the same class as provided instance images.",
    )
    parser.add_argument(
        "--save_sample_prompt",
        type=str,
        default=None,
        help="The prompt used to generate sample outputs to save.",
    )
    parser.add_argument(
        "--save_sample_negative_prompt",
        type=str,
        default=None,
        help="The negative prompt used to generate sample outputs to save.",
    )
    parser.add_argument(
        "--n_save_sample",
        type=int,
        default=4,
        help="The number of samples to save.",
    )
    parser.add_argument(
        "--save_guidance_scale",
        type=float,
        default=7.5,
        help="CFG for save sample.",
    )
    parser.add_argument(
        "--save_infer_steps",
        type=int,
        default=50,
        help="The number of inference steps for save sample.",
    )
    parser.add_argument(
        "--class_negative_prompt",
        type=str,
        default=None,
        help="The negative prompt used to generate sample outputs to save.",
    )
    parser.add_argument(
        "--class_guidance_scale",
        type=float,
        default=7.5,
        help="CFG for save sample.",
    )
    parser.add_argument(
        "--class_infer_steps",
        type=int,
        default=50,
        help="The number of inference steps for save sample.",
    )
    parser.add_argument(
        "--pad_tokens",
        default=False,
        action="store_true",
        help="Flag to pad tokens to length 77.",
    )
    parser.add_argument(
        "--with_prior_preservation",
        default=False,
        action="store_true",
        help="Flag to add prior preservation loss.",
    )
    parser.add_argument("--prior_loss_weight", type=float, default=1.0, help="The weight of prior preservation loss.")
    parser.add_argument(
        "--num_class_images",
        type=int,
        default=100,
        help=(
            "Minimal class images for prior preservation loss. If not have enough images, additional images will be"
            " sampled with class_prompt."
        ),
    )
    parser.add_argument(
        "--shuffle_after_epoch",
        default=False,
        action="store_true",
        help="Whether or not to shuffle and recache training dataset after every epoch."
    )
    parser.add_argument(
        "--output_dir",
        type=str,
        default="text-inversion-model",
        help="The output directory where the model predictions and checkpoints will be written.",
    )
    parser.add_argument("--seed", type=int, default=-1, help="A seed for reproducible training.")
    parser.add_argument(
        "--resolution",
        type=int,
        default=512,
        help=(
            "The resolution for input images, all the images in the train/validation dataset will be resized to this"
            " resolution"
        ),
    )
    parser.add_argument(
        "--center_crop", action="store_true", help="Whether to center crop images before resizing to resolution"
    )
    parser.add_argument("--train_text_encoder", action="store_true", help="Whether to train the text encoder")
    parser.add_argument(
        "--train_batch_size", type=int, default=4, help="Batch size (per device) for the training dataloader."
    )
    parser.add_argument(
        "--sample_batch_size", type=int, default=4, help="Batch size (per device) for sampling images."
    )
    parser.add_argument("--num_train_epochs", type=int, default=1)
    parser.add_argument(
        "--max_train_steps",
        type=int,
        default=None,
        help="Total number of training steps to perform.  If provided, overrides num_train_epochs.",
    )
    parser.add_argument(
        "--gradient_accumulation_steps",
        type=int,
        default=1,
        help="Number of updates steps to accumulate before performing a backward/update pass.",
    )
    parser.add_argument(
        "--gradient_checkpointing",
        action="store_true",
        help="Whether or not to use gradient checkpointing to save memory at the expense of slower backward pass.",
    )
    parser.add_argument(
        "--learning_rate",
        type=float,
        default=5e-6,
        help="Initial learning rate (after the potential warmup period) to use.",
    )
    parser.add_argument(
        "--scale_lr",
        action="store_true",
        default=False,
        help="Scale the learning rate by the number of GPUs, gradient accumulation steps, and batch size.",
    )
    parser.add_argument(
        "--lr_scheduler",
        type=str,
        default="constant",
        help=(
            'The scheduler type to use. Choose between ["linear", "cosine", "cosine_with_restarts", "polynomial",'
            ' "constant", "constant_with_warmup"]'
        ),
    )
    parser.add_argument(
        "--lr_warmup_steps", type=int, default=500, help="Number of steps for the warmup in the lr scheduler."
    )
    parser.add_argument(
        "--use_8bit_adam", action="store_true", help="Whether or not to use 8-bit Adam from bitsandbytes."
    )
    parser.add_argument("--adam_beta1", type=float, default=0.9, help="The beta1 parameter for the Adam optimizer.")
    parser.add_argument("--adam_beta2", type=float, default=0.999, help="The beta2 parameter for the Adam optimizer.")
    parser.add_argument("--adam_weight_decay", type=float, default=1e-2, help="Weight decay to use.")
    parser.add_argument("--adam_epsilon", type=float, default=1e-08, help="Epsilon value for the Adam optimizer")
    parser.add_argument("--max_grad_norm", default=1.0, type=float, help="Max gradient norm.")
    parser.add_argument("--push_to_hub", action="store_true", help="Whether or not to push the model to the Hub.")
    parser.add_argument("--hub_token", type=str, default=None, help="The token to use to push to the Model Hub.")
    parser.add_argument(
        "--hub_model_id",
        type=str,
        default=None,
        help="The name of the repository to keep in sync with the local `output_dir`.",
    )
    parser.add_argument(
        "--logging_dir",
        type=str,
        default="logs",
        help=(
            "[TensorBoard](https://www.tensorflow.org/tensorboard) log directory. Will default to"
            " *output_dir/runs/**CURRENT_DATETIME_HOSTNAME***."
        ),
    )
    parser.add_argument("--log_interval", type=int, default=10, help="Log every N steps.")
    parser.add_argument("--save_interval", type=int, default=10_000, help="Save weights every N steps.")
    parser.add_argument("--save_min_steps", type=int, default=0, help="Start saving weights after N steps.")
    parser.add_argument(
        "--mixed_precision",
        type=str,
        default="no",
        choices=["no", "fp16", "bf16"],
        help=(
            "Whether to use mixed precision. Choose"
            "between fp16 and bf16 (bfloat16). Bf16 requires PyTorch >= 1.10."
            "and an Nvidia Ampere GPU."
        ),
    )
    parser.add_argument("--not_cache_latents", action="store_true",
                        help="Do not precompute and cache latents from VAE.")
    parser.add_argument("--hflip", action="store_true", help="Apply horizontal flip data augmentation.")
    parser.add_argument("--local_rank", type=int, default=-1, help="For distributed training: local_rank")
    parser.add_argument(
        "--concepts_list",
        type=str,
        default=None,
        help="Path to json containing multiple concepts, will overwrite parameters like instance_prompt, class_prompt, etc.",
    )
    parser.add_argument(
        "--use_ema",
        type=bool,
        default=False,
        help="Use EMA for unet",
    )
    parser.add_argument(
        "--max_token_length",
        type=int,
        default=75,
        help="Token length when padding tokens.",
    )
    parser.add_argument(
        "--half_model",
        type=bool,
        default=False,
        help="Generate half-precision checkpoints (Saves space, minor difference in output)",
    )
    parser.add_argument(
        "--file_prompt_contents",
        type=str,
        default="Description",
        help="The contents of existing prompts in instance images/txt."
    )
    parser.add_argument(
        "--instance_token",
        type=str,
        default="",
        help="Instance token used to swap subjects in file prompts."
    )
    parser.add_argument(
        "--class_token",
        type=bool,
        default=False,
        help="Instance token used to swap subjects in file prompts."
    )

    if input_args is not None:
        args = parser.parse_args(input_args)
    else:
        args = parser.parse_args()

    env_local_rank = int(os.environ.get("LOCAL_RANK", -1))
    if env_local_rank != -1 and env_local_rank != args.local_rank:
        args.local_rank = env_local_rank

    return args


class DreamBoothDataset(Dataset):
    """
    A dataset to prepare the instance and class images with the prompts for fine-tuning the model.
    It pre-processes the images and the tokenizes prompts.
    """

    def __init__(
            self,
            concepts_list,
            tokenizer,
            file_prompt_contents,
            with_prior_preservation=True,
            size=512,
            center_crop=False,
            num_class_images=None,
            pad_tokens=False,
            hflip=False,
            max_token_length=75,
            shuffle_after_epoch=False                                     
    ):
        self.size = size
        self.center_crop = center_crop
        self.tokenizer = tokenizer
        self.with_prior_preservation = with_prior_preservation
        self.pad_tokens = pad_tokens
<<<<<<< HEAD
        self.shuffle_after_epoch = shuffle_after_epoch
=======
        self.file_prompt_contents = file_prompt_contents
>>>>>>> 83ed4599
        self.instance_images_path = []
        self.class_images_path = []
        self.class_images_randomizer_stack = []

        self.max_token_length = max_token_length
        self.tokenizer_max_length = self.tokenizer.model_max_length if max_token_length == 75 else max_token_length + 2
        self.text_getter = FilenameTextGetter()
        for concept in concepts_list:
            inst_img_path = [(x, concept["instance_prompt"], concept["instance_token"], concept["class_token"],
                              self.text_getter.read_text(x)) for x in
                             Path(concept["instance_data_dir"]).iterdir() if is_image(x, pil_features)]
            self.instance_images_path.extend(inst_img_path)

            if with_prior_preservation:
                class_img_path = [(x, concept["class_prompt"], concept["instance_token"], concept["class_token"],
                                   self.text_getter.read_text(x)) for x in
                                  Path(concept["class_data_dir"]).iterdir() if is_image(x, pil_features)]
                self.class_images_path.extend(class_img_path[:num_class_images])

        random.shuffle(self.instance_images_path)
        self.num_instance_images = len(self.instance_images_path)
        self.num_class_images = len(self.class_images_path)
        self._length = max(self.num_class_images, self.num_instance_images)

        self.image_transforms = transforms.Compose(
            [
                transforms.RandomHorizontalFlip(0.5 * hflip),
                transforms.Resize(size, interpolation=transforms.InterpolationMode.BILINEAR),
                transforms.CenterCrop(size) if center_crop else transforms.RandomCrop(size),
                transforms.ToTensor(),
                transforms.Normalize([0.5], [0.5]),
            ]
        )

    def tokenize(self, text):
        if not self.pad_tokens:
            input_ids = self.tokenizer(text, padding="do_not_pad", truncation=True,
                                       max_length=self.tokenizer.model_max_length).input_ids
            return input_ids

        input_ids = self.tokenizer(text, padding="max_length", truncation=True, max_length=self.tokenizer_max_length,
                                   return_tensors="pt").input_ids
        if self.tokenizer_max_length > self.tokenizer.model_max_length:
            input_ids = input_ids.squeeze(0)
            iids_list = []
            for i in range(1, self.tokenizer_max_length - self.tokenizer.model_max_length + 2,
                           self.tokenizer.model_max_length - 2):
                iid = (input_ids[0].unsqueeze(0),
                       input_ids[i:i + self.tokenizer.model_max_length - 2],
                       input_ids[-1].unsqueeze(0))
                iid = torch.cat(iid)
                iids_list.append(iid)
            input_ids = torch.stack(iids_list)  # 3,77

        return input_ids

    def __len__(self):
        return self._length
    def _get_random_class_image_index(self):
        if len(self.class_images_randomizer_stack) == 0:
            self.class_images_randomizer_stack = [x for x in range(self.num_class_images)]
        random_index = random.randint(0, len(self.class_images_randomizer_stack) - 1)
        result = self.class_images_randomizer_stack.pop(random_index)
        return result
    def __getitem__(self, index):
        example = {}
        instance_path, instance_prompt, instance_token, class_token, instance_text = self.instance_images_path[
            index % self.num_instance_images]
        instance_image = Image.open(instance_path)
        if not instance_image.mode == "RGB":
            instance_image = instance_image.convert("RGB")
        example["instance_images"] = self.image_transforms(instance_image)
        example["instance_prompt"] = self.text_getter.create_text(instance_prompt,
                                                                  instance_text, instance_token, class_token,
                                                                  self.file_prompt_contents,
                                                                  False)  # TODO: show the final prompt of the image currently being trained in the ui
        example["instance_prompt_ids"] = self.tokenize(example["instance_prompt"])

        if self.with_prior_preservation:
<<<<<<< HEAD

            if not self.shuffle_after_epoch:
                class_path, class_prompt, class_text = self.class_images_path[index % self.num_class_images]
            else:
                class_path, class_prompt, class_text = self.class_images_path[self._get_random_class_image_index()]
                
=======
            class_path, class_prompt, instance_token, class_token, class_text = self.class_images_path[
                index % self.num_class_images]
>>>>>>> 83ed4599
            class_image = Image.open(class_path)
            if not class_image.mode == "RGB":
                class_image = class_image.convert("RGB")
            example["class_images"] = self.image_transforms(class_image)
            example["class_prompt"] = self.text_getter.create_text(class_prompt, class_text, instance_token,
                                                                   class_token, self.file_prompt_contents)
            example["class_prompt_ids"] = self.tokenize(example["class_prompt"])

        return example


class PromptDataset(Dataset):
    "A simple dataset to prepare the prompts to generate class images on multiple GPUs."

    def __init__(self, prompt: str, num_samples: int, filename_texts, file_prompt_contents: str, class_token: str,
                 instance_token: str):
        self.prompt = prompt
        self.instance_token = instance_token
        if "," in class_token:
            class_token = class_token.split(",")[0].strip()
        self.class_token = class_token
        self.num_samples = num_samples
        self.filename_texts = filename_texts
        self.file_prompt_contents = file_prompt_contents

    def __len__(self):
        return self.num_samples

    def __getitem__(self, index):
        example = {"filename_text": self.filename_texts[index % len(self.filename_texts)] if len(
            self.filename_texts) > 0 else ""}
        prompt = example["filename_text"]
        if "Instance" in self.file_prompt_contents:
            # If the token is already in the prompt, just remove the instance token, don't swap it
            if self.class_token in prompt:
                prompt = prompt.replace(self.instance_token, "")
            else:
                prompt = prompt.replace(self.instance_token, self.class_token)

        prompt = self.prompt.replace("[filewords]", prompt)
        example["prompt"] = prompt
        example["index"] = index
        return example


class LatentsDataset(Dataset):
    def __init__(self, latents_cache, text_encoder_cache):
        self.latents_cache = latents_cache
        self.text_encoder_cache = text_encoder_cache

    def __len__(self):
        return len(self.latents_cache)

    def __getitem__(self, index):
        return self.latents_cache[index], self.text_encoder_cache[index]


class AverageMeter:
    def __init__(self, name=None):
        self.name = name
        self.reset()

    def reset(self):
        self.sum = self.count = self.avg = 0

    def update(self, val, n=1):
        self.sum += val * n
        self.count += n
        self.avg = self.sum / self.count


def get_full_repo_name(model_id: str, organization: Optional[str] = None, token: Optional[str] = None):
    if token is None:
        token = HfFolder.get_token()
    if organization is None:
        username = whoami(token)["name"]
        return f"{username}/{model_id}"
    else:
        return f"{organization}/{model_id}"


def main(args, memory_record):
    args.tokenizer_name = None
    global mem_record
    mem_record = memory_record
    logging_dir = Path(args.output_dir, "logging")
    args.max_token_length = int(args.max_token_length)
    if not args.pad_tokens and args.max_token_length > 75:
        logger.debug("Cannot raise token length limit above 75 when pad_tokens=False")

    accelerator = Accelerator(
        gradient_accumulation_steps=args.gradient_accumulation_steps,
        mixed_precision=args.mixed_precision,
        log_with="tensorboard",
        logging_dir=logging_dir,
        cpu=args.use_cpu
    )

    # Currently, it's not possible to do gradient accumulation when training two models with accelerate.accumulate
    # This will be enabled soon in accelerate. For now, we don't allow gradient accumulation when training two models.
    # TODO (patil-suraj): Remove this check when gradient accumulation with two models is enabled in accelerate.
    if args.train_text_encoder and args.gradient_accumulation_steps > 1 and accelerator.num_processes > 1:
        msg = "Gradient accumulation is not supported when training the text encoder in distributed training. " \
              "Please set gradient_accumulation_steps to 1. This feature will be supported in the future. Text " \
              "encoder training will be disabled."
        logger.debug(msg)
        shared.state.textinfo = msg
        args.train_text_encoder = False

    if args.seed is not None and args.seed != -1 and args.seed != "":
        set_seed(args.seed)

    if args.concepts_list is None:
        args.concepts_list = [
            {
                "instance_prompt": args.instance_prompt,
                "class_prompt": args.class_prompt,
                "sample_prompt": args.save_sample_prompt,
                "negative_prompt": args.save_sample_negative_prompt,
                "instance_data_dir": args.instance_data_dir,
                "class_data_dir": args.class_data_dir
            }
        ]

    if args.with_prior_preservation:
        pipeline = None
        text_getter = FilenameTextGetter()
        pil_features = list_features()
        for concept in args.concepts_list:
            class_images_dir = Path(concept["class_data_dir"])
            class_images_dir.mkdir(parents=True, exist_ok=True)
            cur_class_images = 0
            iterfiles = 0
            for x in class_images_dir.iterdir():
                iterfiles += 1
                if is_image(x, pil_features):
                    cur_class_images += 1
            if cur_class_images < args.num_class_images:
                num_new_images = args.num_class_images - cur_class_images
                shared.state.textinfo = f"Generating {num_new_images} class images for training..."

                torch_dtype = torch.float16 if accelerator.device.type == "cuda" else torch.float32
                if pipeline is None:
                    pipeline = StableDiffusionPipeline.from_pretrained(
                        args.pretrained_model_name_or_path,
                        vae=AutoencoderKL.from_pretrained(
                            args.pretrained_vae_name_or_path or args.pretrained_model_name_or_path,
                            subfolder=None if args.pretrained_vae_name_or_path else "vae",
                            revision=args.revision,
                            torch_dtype=torch_dtype
                        ),
                        torch_dtype=torch_dtype,
                        safety_checker=None,
                        revision=args.revision
                    )
                    pipeline.safety_checker = dumb_safety
                    pipeline.set_progress_bar_config(disable=True)
                    pipeline.to(accelerator.device)

                shared.state.job_count = num_new_images
                shared.state.job_no = 0
                save_txt = "[filewords]" in concept["class_prompt"]
                filename_texts = [text_getter.read_text(x) for x in Path(concept["instance_data_dir"]).iterdir() if
                                  is_image(x, pil_features)]
                sample_dataset = PromptDataset(concept["class_prompt"], num_new_images, filename_texts,
                                               args.file_prompt_contents, concept["class_token"],
                                               concept["instance_token"])
                with accelerator.autocast(), torch.inference_mode():
                    generated_images = 0
                    s_len = sample_dataset.__len__() - 1
                    pbar = tqdm(total=num_new_images)
                    while generated_images < num_new_images:
                        if shared.state.interrupted:
                            logger.debug("Generation canceled.")
                            shared.state.textinfo = "Training canceled."
                            return args, mem_record
                        example = sample_dataset.__getitem__(random.randrange(0, s_len))
                        images = pipeline(example["prompt"], num_inference_steps=args.class_infer_steps,
                                          guidance_scale=args.class_guidance_scale,
                                          scheduler=EulerAncestralDiscreteScheduler(beta_start=0.00085, beta_end=0.012),
                                          negative_prompt=args.class_negative_prompt,
                                          num_images_per_prompt=args.sample_batch_size).images

                        for i, image in enumerate(images):
                            if shared.state.interrupted:
                                logger.debug("Generation canceled.")
                                shared.state.textinfo = "Training canceled."
                                return args, mem_record
                            hash_image = hashlib.sha1(image.tobytes()).hexdigest()
                            image_filename = class_images_dir / f"{generated_images + cur_class_images}-{hash_image}.jpg"
                            image.save(image_filename)
                            if save_txt:
                                txt_filename = class_images_dir / f"{generated_images + cur_class_images}-{hash_image}.txt"
                                with open(txt_filename, "w", encoding="utf8") as file:
                                    # we have to write filename_text and not full prompt here, otherwise "dog, [filewords]" becomes "dog, dog, [filewords]" when read. Any elegant solution?
                                    file.write(example["filename_text"][i] + "\n")
                            shared.state.job_no += 1
                            generated_images += 1
                            shared.state.textinfo = f"Class image {generated_images}/{num_new_images}, Prompt: '{example['prompt']}'"
                            shared.state.current_image = image
                            pbar.update()

        del pipeline
        del text_getter
        cleanup()

    # Load the tokenizer
    if args.tokenizer_name:
        tokenizer = CLIPTokenizer.from_pretrained(
            args.tokenizer_name,
            revision=args.revision,
        )
    elif args.pretrained_model_name_or_path:
        tokenizer = CLIPTokenizer.from_pretrained(
            args.pretrained_model_name_or_path,
            subfolder="tokenizer",
            revision=args.revision,
        )

    # Load models and create wrapper for stable diffusion
    text_encoder = CLIPTextModel.from_pretrained(
        args.pretrained_model_name_or_path,
        subfolder="text_encoder",
        revision=args.revision,
    )
    unet = UNet2DConditionModel.from_pretrained(
        args.pretrained_model_name_or_path,
        subfolder="unet",
        revision=args.revision,
        torch_dtype=torch.float32
    )
    printm("Loaded model.")

    def create_vae(device, weight_dtype):
        result = AutoencoderKL.from_pretrained(
            args.pretrained_model_name_or_path,
            subfolder="vae",
            revision=args.revision,
        )
        result.requires_grad_(False)
        result.to(device, dtype=weight_dtype)
        return result

    weight_dtype = torch.float32
    if args.mixed_precision == "fp16":
        weight_dtype = torch.float16
    elif args.mixed_precision == "bf16":
        weight_dtype = torch.bfloat16

    vae = create_vae(accelerator.device, weight_dtype)

    if not args.train_text_encoder:
        text_encoder.requires_grad_(False)

    if args.gradient_checkpointing:
        unet.enable_gradient_checkpointing()
        if args.train_text_encoder:
            text_encoder.gradient_checkpointing_enable()

    if args.scale_lr:
        args.learning_rate = (
                args.learning_rate * args.gradient_accumulation_steps * args.train_batch_size * accelerator.num_processes
        )

    # Use 8-bit Adam for lower memory usage or to fine-tune the model in 16GB GPUs
    use_adam = False
    optimizer_class = torch.optim.AdamW

    if args.use_8bit_adam:
        try:
            import bitsandbytes as bnb
            optimizer_class = bnb.optim.AdamW8bit
            use_adam = True
        except Exception as a:
            logger.warn(f"Exception importing 8bit adam: {a}")

    params_to_optimize = (
        itertools.chain(unet.parameters(), text_encoder.parameters()) if args.train_text_encoder else unet.parameters()
    )
    optimizer = optimizer_class(
        params_to_optimize,
        lr=args.learning_rate,
        betas=(args.adam_beta1, args.adam_beta2),
        weight_decay=args.adam_weight_decay,
        eps=args.adam_epsilon,
    )

    noise_scheduler = DDPMScheduler.from_config(args.pretrained_model_name_or_path, subfolder="scheduler")

    def cleanup_memory():
        try:
            printm("CLEANUP: ")
            if unet:
                del unet
            if text_encoder:
                del text_encoder
            if tokenizer:
                del tokenizer
            if optimizer:
                del optimizer
            if train_dataloader:
                del train_dataloader
            if train_dataset:
                del train_dataset
            if lr_scheduler:
                del lr_scheduler
            if vae:
                del vae
            if ema_unet:
                del ema_unet
        except:
            pass
        try:
            cleanup()
        except:
            pass
        printm("Cleanup Complete.")

    train_dataset = DreamBoothDataset(
        concepts_list=args.concepts_list,
        tokenizer=tokenizer,
        with_prior_preservation=args.with_prior_preservation,
        size=args.resolution,
        center_crop=args.center_crop,
        num_class_images=args.num_class_images,
        pad_tokens=args.pad_tokens,
        hflip=args.hflip,
        max_token_length=args.max_token_length,
<<<<<<< HEAD
        shuffle_after_epoch=args.shuffle_after_epoch                                                    
=======
        file_prompt_contents=args.file_prompt_contents
>>>>>>> 83ed4599
    )

    if train_dataset.num_instance_images == 0:
        msg = "Please provide a directory with actual images in it."
        logger.debug(msg)
        shared.state.textinfo = msg
        cleanup_memory()
        return args, mem_record

    def collate_fn(examples):
        input_ids = [example["instance_prompt_ids"] for example in examples]
        pixel_values = [example["instance_images"] for example in examples]

        # Concat class and instance examples for prior preservation.
        # We do this to avoid doing two forward passes.
        if args.with_prior_preservation:
            input_ids += [example["class_prompt_ids"] for example in examples]
            pixel_values += [example["class_images"] for example in examples]

        pixel_values = torch.stack(pixel_values)
        pixel_values = pixel_values.to(memory_format=torch.contiguous_format).float()

        if not args.pad_tokens:
            input_ids = tokenizer.pad(
                {"input_ids": input_ids},
                padding=True,
                return_tensors="pt",
            ).input_ids
        else:
            input_ids = torch.stack(input_ids)

        batch = {
            "input_ids": input_ids,
            "pixel_values": pixel_values,
        }
        return batch

    train_dataloader = torch.utils.data.DataLoader(
        train_dataset, batch_size=args.train_batch_size, shuffle=True, collate_fn=collate_fn, pin_memory=True
    )

    # Move text_encode and vae to gpu.
    # For mixed precision training we cast the text_encoder and vae weights to half-precision
    # as these models are only used for inference, keeping weights in full precision is not required.

    if not args.train_text_encoder:
        text_encoder.to(accelerator.device, dtype=weight_dtype)

<<<<<<< HEAD
    def cache_latents(train_dataset=None, train_dataloader=None, vae=None):
        if train_dataset is not None:
            del train_dataset
        if train_dataloader is not None:
            del train_dataloader
        if torch.cuda.is_available():
            torch.cuda.empty_cache()
        train_dataset = DreamBoothDataset(
            concepts_list=args.concepts_list,
            tokenizer=tokenizer,
            with_prior_preservation=args.with_prior_preservation,
            size=args.resolution,
            center_crop=args.center_crop,
            num_class_images=args.num_class_images,
            pad_tokens=args.pad_tokens,
            hflip=args.hflip,
            max_token_length=args.max_token_length,
            shuffle_after_epoch=args.shuffle_after_epoch
        )
        train_dataloader = torch.utils.data.DataLoader(
            train_dataset, batch_size=args.train_batch_size, shuffle=True, collate_fn=collate_fn, pin_memory=True
        )
=======
    printm("Loaded dataset, moved vae and text encoder.")
    if not args.not_cache_latents:
>>>>>>> 83ed4599
        latents_cache = []
        text_encoder_cache = []
        for batch in tqdm(train_dataloader, desc="Caching latents"):
            with torch.no_grad():
                batch["pixel_values"] = batch["pixel_values"].to(accelerator.device, non_blocking=True,
                                                                 dtype=weight_dtype)
                batch["input_ids"] = batch["input_ids"].to(accelerator.device, non_blocking=True)
                latent_dist = vae.encode(batch["pixel_values"]).latent_dist
                b_size = latent_dist.sample().shape[
                    0]  # TODO: the sample is not necessary, but I don't know torch, could use a little help here
                latents_cache.append(latent_dist)
                if args.train_text_encoder:
                    text_encoder_cache.append(batch["input_ids"])
                else:
                    text_encoder_cache.append(
                        encode_hidden_state(text_encoder, batch["input_ids"], args.pad_tokens, b_size,
                                            args.max_token_length, tokenizer.model_max_length))
        train_dataset = LatentsDataset(latents_cache, text_encoder_cache)
        train_dataloader = torch.utils.data.DataLoader(train_dataset, batch_size=1, collate_fn=lambda x: x,
                                                       shuffle=True)

        del vae
        vae = None
        if not args.train_text_encoder:
            del text_encoder
            text_encoder = None
<<<<<<< HEAD
        devices.torch_gc()

        return train_dataset, train_dataloader

    if not args.not_cache_latents:
        train_dataset, train_dataloader = cache_latents(vae=vae)

=======
        cleanup()
    printm("Cached latents if selected, cleaned up VAE.")
>>>>>>> 83ed4599
    # Scheduler and math around the number of training steps.
    overrode_max_train_steps = False
    num_update_steps_per_epoch = math.ceil(len(train_dataloader) / args.gradient_accumulation_steps)
    if args.max_train_steps is None:
        args.max_train_steps = args.num_train_epochs * num_update_steps_per_epoch
        overrode_max_train_steps = True

    lr_scheduler = get_scheduler(
        args.lr_scheduler,
        optimizer=optimizer,
        num_warmup_steps=args.lr_warmup_steps * args.gradient_accumulation_steps,
        num_training_steps=args.max_train_steps * args.gradient_accumulation_steps,
    )

    # create ema, fix OOM
    if args.use_ema:
        ema_unet = EMAModel(unet.parameters())
        ema_unet.to(accelerator.device, dtype=weight_dtype)
        # ema_unet.to(accelerator.device)
        if args.train_text_encoder and text_encoder is not None:
            unet, ema_unet, text_encoder, optimizer, train_dataloader, lr_scheduler = accelerator.prepare(
                unet, ema_unet, text_encoder, optimizer, train_dataloader, lr_scheduler
            )
        else:
            unet, ema_unet, optimizer, train_dataloader, lr_scheduler = accelerator.prepare(
                unet, ema_unet, optimizer, train_dataloader, lr_scheduler
            )
    else:
        ema_unet = None
        if args.train_text_encoder and text_encoder is not None:
            unet, text_encoder, optimizer, train_dataloader, lr_scheduler = accelerator.prepare(
                unet, text_encoder, optimizer, train_dataloader, lr_scheduler
            )
        else:
            unet, optimizer, train_dataloader, lr_scheduler = accelerator.prepare(
                unet, optimizer, train_dataloader, lr_scheduler
            )

    printm("Scheduler, EMA Loaded.")
    # We need to recalculate our total training steps as the size of the training dataloader may have changed.
    num_update_steps_per_epoch = math.ceil(len(train_dataloader) / args.gradient_accumulation_steps)
    if overrode_max_train_steps:
        args.max_train_steps = args.num_train_epochs * num_update_steps_per_epoch
    # Afterwards we recalculate our number of training epochs
    args.num_train_epochs = math.ceil(args.max_train_steps / num_update_steps_per_epoch)

    # We need to initialize the trackers we use, and also store our configuration.
    # The trackers initializes automatically on the main process.
    if accelerator.is_main_process:
        accelerator.init_trackers("dreambooth")

    # Train!
    total_batch_size = args.train_batch_size * accelerator.num_processes * args.gradient_accumulation_steps
    stats = f"CPU: {args.use_cpu} Adam: {use_adam}, Prec: {args.mixed_precision}, " \
            f"Prior: {args.with_prior_preservation}, Grad: {args.gradient_checkpointing}, " \
            f"TextTr: {args.train_text_encoder} EM: {args.use_ema}, LR: {args.learning_rate}"

    logger.info("***** Running training *****")
    logger.info(f"  Num examples = {len(train_dataset)}")
    logger.info(f"  Num batches each epoch = {len(train_dataloader)}")
    logger.info(f"  Num Epochs = {args.num_train_epochs}")
    logger.info(f"  Shuffle After Epoch = {args.shuffle_after_epoch}")
    logger.info(f"  Instantaneous batch size per device = {args.train_batch_size}")
    logger.info(f"  Total train batch size (w. parallel, distributed & accumulation) = {total_batch_size}")
    logger.info(f"  Gradient Accumulation steps = {args.gradient_accumulation_steps}")
    logger.info(f"  Total optimization steps = {args.max_train_steps}")
    printm(f"  Training settings: {stats}")

    def save_weights():
        # Create the pipeline using the trained modules and save it.
        if accelerator.is_main_process:
            if args.train_text_encoder:
                text_enc_model = accelerator.unwrap_model(text_encoder)
            else:
                text_enc_model = CLIPTextModel.from_pretrained(args.pretrained_model_name_or_path,
                                                               subfolder="text_encoder", revision=args.revision)
            scheduler = DDIMScheduler(beta_start=0.00085, beta_end=0.012, beta_schedule="scaled_linear",
                                      clip_sample=False, set_alpha_to_one=False)
            e_scheduler = EulerAncestralDiscreteScheduler(beta_start=0.00085, beta_end=0.012)
            if args.use_ema:
                ema_unet.store(unet.parameters())
                ema_unet.copy_to(unet.parameters())
            pipeline = StableDiffusionPipeline.from_pretrained(
                args.pretrained_model_name_or_path,
                unet=accelerator.unwrap_model(unet),
                text_encoder=text_enc_model,
                vae=vae if vae is not None else AutoencoderKL.from_pretrained(
                    args.pretrained_vae_name_or_path or args.pretrained_model_name_or_path,
                    subfolder=None if args.pretrained_vae_name_or_path else "vae"
                ),
                scheduler=scheduler,
                torch_dtype=torch.float16,
                revision=args.revision,
                safety_checker=None
            )
            pipeline = pipeline.to(accelerator.device)
            with accelerator.autocast(), torch.inference_mode():
                if save_model:
                    shared.state.textinfo = f"Saving checkpoint at step {args.revision}..."
                    try:
                        pipeline.save_pretrained(args.pretrained_model_name_or_path)
                        save_checkpoint(args.model_name, args.pretrained_vae_name_or_path, args.revision,
                                        args.half_model)
                        if args.use_ema:
                            ema_unet.restore(unet.parameters())
                    except Exception as e:
                        logger.debug(f"Exception saving checkpoint/model: {e}")
                        traceback.print_exc()
                        pass
                save_dir = args.output_dir
                if args.save_sample_prompt is not None and save_img:
                    shared.state.textinfo = f"Saving preview image at step {args.revision}..."
                    try:
                        seed = args.seed
                        # I feel like this might not actually be necessary...but what the heck.
                        if seed is None or seed == '' or seed == -1:
                            seed = int(random.randrange(21474836147))
                        g_cuda = torch.Generator(device=accelerator.device).manual_seed(seed)
                        pipeline.set_progress_bar_config(disable=True)
                        sample_dir = os.path.join(save_dir, "samples")
                        os.makedirs(sample_dir, exist_ok=True)
                        pc = args.file_prompt_contents
                        with accelerator.autocast(), torch.inference_mode():
                            for c in args.concepts_list:
                                sample_prompt = args.save_sample_prompt
                                negative_prompt = args.save_sample_negative_prompt
                                if "sample_prompt" in c:
                                    sample_prompt = c["sample_prompt"]
                                if "negative_prompt" in c:
                                    negative_prompt = c["negative_prompt"]
                                if sample_prompt is None or sample_prompt == "":
                                    sample_prompt = c["instance_prompt"]
                                if "[filewords]" in sample_prompt:
                                    random_example = train_dataset.__getitem__(
                                        random.randrange(0, train_dataset.__len__() - 1))
                                    random_prompt = random_example["instance_prompt"]
                                    if "class_token" in c and "instance_token" in c:
                                        class_tokens = [c["class_token"]]
                                        if "," in c["class_token"]:
                                            class_tokens = c["class_token"].split(",")
                                        if not "Instance" in pc and "Class" in pc:
                                            for token in class_tokens:
                                                if token.strip() in random_prompt:
                                                    random_prompt = random_prompt.replace(token.strip(),
                                                                                          f"{token.strip()} {c['instance_token']}")
                                                    break
                                    sample_prompt = sample_prompt.replace("[filewords]", random_prompt)

                                for si in tqdm(range(args.n_save_sample), desc="Generating samples"):
                                    s_image = pipeline(sample_prompt, num_inference_steps=args.save_infer_steps,
                                                       guidance_scale=args.save_guidance_scale,
                                                       scheduler=EulerAncestralDiscreteScheduler(beta_start=0.00085,
                                                                                                 beta_end=0.012),
                                                       negative_prompt=negative_prompt,
                                                       generator=g_cuda).images[0]
                                    shared.state.current_image = s_image
                                    shared.state.textinfo = sample_prompt
                                    sanitized_prompt = sanitize_filename_part(sample_prompt, replace_spaces=False)
                                    s_image.save(
                                        os.path.join(sample_dir, f"{sanitized_prompt}{args.revision}-{si}.png"))
                    except Exception as e:
                        logger.debug(f"Exception with the stupid image again: {e}")
                        traceback.print_exc()
                        pass
            logger.debug(f"[*] Weights saved at {save_dir}")
            del pipeline
            del scheduler
            del text_enc_model
            cleanup()

    # Only show the progress bar once on each machine.
    progress_bar = tqdm(range(args.max_train_steps), disable=not accelerator.is_local_main_process)
    progress_bar.set_description("Steps")
    global_step = 0
    lifetime_step = args.total_steps
    shared.state.job_count = args.max_train_steps
    shared.state.job_no = global_step
    shared.state.textinfo = f"Training step: {global_step}/{args.max_train_steps}"
    loss_avg = AverageMeter()
    text_enc_context = nullcontext() if args.train_text_encoder else torch.no_grad()
    for epoch in range(args.num_train_epochs):
        try:
            unet.train()
            if args.train_text_encoder and text_encoder is not None:
                text_encoder.train()
 
            if args.shuffle_after_epoch and (global_step > len(train_dataset)):
                if vae is None:
                    vae = create_vae(accelerator.device, weight_dtype)
                train_dataset, train_dataloader = cache_latents(train_dataset, train_dataloader, vae)
                                               
            for step, batch in enumerate(train_dataloader):
                with accelerator.accumulate(unet):
                    # Convert images to latent space
                    with torch.no_grad():
                        if not args.not_cache_latents:
                            latent_dist = batch[0][0]
                        else:
                            latent_dist = vae.encode(batch["pixel_values"].to(dtype=weight_dtype)).latent_dist
                        latents = latent_dist.sample() * 0.18215
                        b_size = latents.shape[0]

                    # Sample noise that we'll add to the latents
                    noise = torch.randn_like(latents)
                    bsz = latents.shape[0]
                    # Sample a random timestep for each image
                    timesteps = torch.randint(0, noise_scheduler.config.num_train_timesteps, (bsz,),
                                              device=latents.device)
                    timesteps = timesteps.long()

                    # Add noise to the latents according to the noise magnitude at each timestep
                    # (this is the forward diffusion process)
                    noisy_latents = noise_scheduler.add_noise(latents, noise, timesteps)

                    # Get the text embedding for conditioning
                    with text_enc_context:
                        if not args.not_cache_latents:
                            if args.train_text_encoder:
                                encoder_hidden_states = encode_hidden_state(text_encoder, batch[0][1], args.pad_tokens,
                                                                            b_size, args.max_token_length,
                                                                            tokenizer.model_max_length)
                            else:
                                encoder_hidden_states = batch[0][1]
                        else:
                            encoder_hidden_states = encode_hidden_state(text_encoder, batch["input_ids"],
                                                                        args.pad_tokens, b_size, args.max_token_length,
                                                                        tokenizer.model_max_length)

                    # Predict the noise residual
                    noise_pred = unet(noisy_latents, timesteps, encoder_hidden_states).sample

                    if args.with_prior_preservation:
                        # Chunk the noise and noise_pred into two parts and compute the loss on each part separately.
                        noise_pred, noise_pred_prior = torch.chunk(noise_pred, 2, dim=0)
                        noise, noise_prior = torch.chunk(noise, 2, dim=0)

                        # Compute instance loss
                        loss = F.mse_loss(noise_pred.float(), noise.float(), reduction="none").mean([1, 2, 3]).mean()

                        # Compute prior loss
                        prior_loss = F.mse_loss(noise_pred_prior.float(), noise_prior.float(), reduction="mean")

                        # Add the prior loss to the instance loss.
                        loss = loss + args.prior_loss_weight * prior_loss
                    else:
                        loss = F.mse_loss(noise_pred.float(), noise.float(), reduction="mean")

                    accelerator.backward(loss)
                    # if accelerator.sync_gradients:
                    #     params_to_clip = (
                    #         itertools.chain(unet.parameters(), text_encoder.parameters())
                    #         if args.train_text_encoder
                    #         else unet.parameters()
                    #     )
                    #     accelerator.clip_grad_norm_(params_to_clip, args.max_grad_norm)
                    optimizer.step()
                    lr_scheduler.step()
                    optimizer.zero_grad(set_to_none=True)
                    loss_avg.update(loss.detach_(), bsz)

                    # Update EMA
                    if args.use_ema and ema_unet is not None:
                        ema_unet.step(unet.parameters())

                if not global_step % 10:
                    logs = {"loss": loss_avg.avg.item(), "lr": lr_scheduler.get_last_lr()[0]}
                    progress_bar.set_postfix(**logs)
                    accelerator.log(logs, step=global_step)

                progress_bar.update(1)
                global_step += 1
                args.revision += 1
                shared.state.job_no = global_step

                training_complete = global_step >= args.max_train_steps or shared.state.interrupted
                if global_step > 0:
                    save_img = args.save_preview_every and not global_step % args.save_preview_every
                    save_model = args.save_embedding_every and not global_step % args.save_embedding_every
                    if training_complete:
                        save_img = True
                        save_model = True
                    if save_img or save_model:
                        save_weights()
                        args.save()
                if shared.state.interrupted:
                    training_complete = True
                if global_step == 0 or global_step == 5:
                    printm(f"Step {global_step} completed.")
                shared.state.textinfo = f"Training, step {global_step}/{args.max_train_steps} current, {args.revision}/{args.max_train_steps + lifetime_step} lifetime"

                if training_complete:
                    logger.debug("Training complete.")
                    if shared.state.interrupted:
                        state = "cancelled"
                    else:
                        state = "complete"

                    shared.state.textinfo = f"Training {state} {global_step}/{args.max_train_steps}, {args.revision}" \
                                            f" total."

                    break
            training_complete = global_step >= args.max_train_steps or shared.state.interrupted
            accelerator.wait_for_everyone()
            if training_complete:
                break
        except Exception as m:
            printm(f"Exception while training: {m}")
            traceback.print_exc()

    cleanup_memory()
    accelerator.end_training()
    return args, mem_record<|MERGE_RESOLUTION|>--- conflicted
+++ resolved
@@ -390,11 +390,9 @@
         self.tokenizer = tokenizer
         self.with_prior_preservation = with_prior_preservation
         self.pad_tokens = pad_tokens
-<<<<<<< HEAD
+
         self.shuffle_after_epoch = shuffle_after_epoch
-=======
         self.file_prompt_contents = file_prompt_contents
->>>>>>> 83ed4599
         self.instance_images_path = []
         self.class_images_path = []
         self.class_images_randomizer_stack = []
@@ -474,17 +472,12 @@
         example["instance_prompt_ids"] = self.tokenize(example["instance_prompt"])
 
         if self.with_prior_preservation:
-<<<<<<< HEAD
 
             if not self.shuffle_after_epoch:
                 class_path, class_prompt, class_text = self.class_images_path[index % self.num_class_images]
             else:
                 class_path, class_prompt, class_text = self.class_images_path[self._get_random_class_image_index()]
                 
-=======
-            class_path, class_prompt, instance_token, class_token, class_text = self.class_images_path[
-                index % self.num_class_images]
->>>>>>> 83ed4599
             class_image = Image.open(class_path)
             if not class_image.mode == "RGB":
                 class_image = class_image.convert("RGB")
@@ -813,11 +806,8 @@
         pad_tokens=args.pad_tokens,
         hflip=args.hflip,
         max_token_length=args.max_token_length,
-<<<<<<< HEAD
         shuffle_after_epoch=args.shuffle_after_epoch                                                    
-=======
         file_prompt_contents=args.file_prompt_contents
->>>>>>> 83ed4599
     )
 
     if train_dataset.num_instance_images == 0:
@@ -866,7 +856,6 @@
     if not args.train_text_encoder:
         text_encoder.to(accelerator.device, dtype=weight_dtype)
 
-<<<<<<< HEAD
     def cache_latents(train_dataset=None, train_dataloader=None, vae=None):
         if train_dataset is not None:
             del train_dataset
@@ -889,48 +878,12 @@
         train_dataloader = torch.utils.data.DataLoader(
             train_dataset, batch_size=args.train_batch_size, shuffle=True, collate_fn=collate_fn, pin_memory=True
         )
-=======
-    printm("Loaded dataset, moved vae and text encoder.")
-    if not args.not_cache_latents:
->>>>>>> 83ed4599
-        latents_cache = []
-        text_encoder_cache = []
-        for batch in tqdm(train_dataloader, desc="Caching latents"):
-            with torch.no_grad():
-                batch["pixel_values"] = batch["pixel_values"].to(accelerator.device, non_blocking=True,
-                                                                 dtype=weight_dtype)
-                batch["input_ids"] = batch["input_ids"].to(accelerator.device, non_blocking=True)
-                latent_dist = vae.encode(batch["pixel_values"]).latent_dist
-                b_size = latent_dist.sample().shape[
-                    0]  # TODO: the sample is not necessary, but I don't know torch, could use a little help here
-                latents_cache.append(latent_dist)
-                if args.train_text_encoder:
-                    text_encoder_cache.append(batch["input_ids"])
-                else:
-                    text_encoder_cache.append(
-                        encode_hidden_state(text_encoder, batch["input_ids"], args.pad_tokens, b_size,
-                                            args.max_token_length, tokenizer.model_max_length))
-        train_dataset = LatentsDataset(latents_cache, text_encoder_cache)
-        train_dataloader = torch.utils.data.DataLoader(train_dataset, batch_size=1, collate_fn=lambda x: x,
-                                                       shuffle=True)
-
-        del vae
-        vae = None
-        if not args.train_text_encoder:
-            del text_encoder
-            text_encoder = None
-<<<<<<< HEAD
-        devices.torch_gc()
-
+        cleanup()
         return train_dataset, train_dataloader
 
     if not args.not_cache_latents:
         train_dataset, train_dataloader = cache_latents(vae=vae)
 
-=======
-        cleanup()
-    printm("Cached latents if selected, cleaned up VAE.")
->>>>>>> 83ed4599
     # Scheduler and math around the number of training steps.
     overrode_max_train_steps = False
     num_update_steps_per_epoch = math.ceil(len(train_dataloader) / args.gradient_accumulation_steps)
