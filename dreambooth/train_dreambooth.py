# Borrowed heavily from https://github.com/bmaltais/kohya_ss/blob/master/train_db.py and
# https://github.com/ShivamShrirao/diffusers/tree/main/examples/dreambooth
# With some custom bits sprinkled in and some stuff from OG diffusers as well.

import itertools
import json
import logging
import math
import os
import shutil
import time
import traceback
from contextlib import ExitStack
from decimal import Decimal
from pathlib import Path
from accelerate.utils.megatron_lm import prepare_scheduler
from numpy import dtype, float32
from pandas import Float32Dtype

import tomesd
import torch
import torch.backends.cuda
import torch.backends.cudnn
import torch.nn.functional as F
from accelerate import Accelerator, cpu_offload
from accelerate.utils.random import set_seed as set_seed2
from diffusers import (
    AutoencoderKL,
    DiffusionPipeline,
    UNet2DConditionModel,
    DEISMultistepScheduler,
    UniPCMultistepScheduler, StableDiffusionXLPipeline, StableDiffusionPipeline
)
from diffusers.loaders import LoraLoaderMixin, text_encoder_lora_state_dict
from diffusers.models.attention_processor import LoRAAttnProcessor2_0, LoRAAttnProcessor
from diffusers.utils import logging as dl, is_xformers_available, randn_tensor
from packaging import version
from torch.cuda.profiler import profile
from torch.utils.data import Dataset
from transformers import AutoTokenizer

from dreambooth import shared
from dreambooth.dataclasses.prompt_data import PromptData
from dreambooth.dataclasses.train_result import TrainResult
from dreambooth.dataset.bucket_sampler import BucketSampler
from dreambooth.dataset.sample_dataset import SampleDataset
from dreambooth.deis_velocity import get_velocity, compute_snr
from dreambooth.diff_to_sd import compile_checkpoint, copy_diffusion_model
from dreambooth.diff_to_sdxl import compile_checkpoint as compile_checkpoint_xl
from dreambooth.memory import find_executable_batch_size
from dreambooth.optimization import UniversalScheduler, get_optimizer, get_noise_scheduler
from dreambooth.shared import status
from dreambooth.utils.gen_utils import generate_classifiers, generate_dataset
from dreambooth.utils.image_utils import db_save_image, get_scheduler_class
from dreambooth.utils.model_utils import (
    unload_system_models,
    import_model_class_from_model_name_or_path,
    disable_safe_unpickle,
    enable_safe_unpickle,
    xformerify,
    torch2ify, unet_attn_processors_state_dict,

)
from dreambooth.utils.text_utils import encode_hidden_state
from dreambooth.utils.utils import (cleanup, printm, verify_locon_installed, 
                                    patch_accelerator_for_fp16_training)
from dreambooth.webhook import send_training_update
from dreambooth.xattention import optim_to
from helpers.ema_model import EMAModel
from helpers.log_parser import LogParser
from helpers.mytqdm import mytqdm
from lora_diffusion.lora import (
    set_lora_requires_grad,
)

logger = logging.getLogger(__name__)
# define a Handler which writes DEBUG messages or higher to the sys.stderr
dl.set_verbosity_error()

last_samples = []
last_prompts = []


class ConditionalAccumulator:
    def __init__(self, accelerator, *encoders):
        self.accelerator = accelerator
        self.encoders = encoders
        self.stack = ExitStack()

    def __enter__(self):
        for encoder in self.encoders:
            if encoder is not None:
                self.stack.enter_context(self.accelerator.accumulate(encoder))
        return self

    def __exit__(self, exc_type, exc_value, traceback):
        self.stack.__exit__(exc_type, exc_value, traceback)


def check_and_patch_scheduler(scheduler_class):
    if not hasattr(scheduler_class, 'get_velocity'):
        logger.debug(f"Adding 'get_velocity' method to {scheduler_class.__name__}...")
        scheduler_class.get_velocity = get_velocity


try:
    check_and_patch_scheduler(DEISMultistepScheduler)
    check_and_patch_scheduler(UniPCMultistepScheduler)
except:
    logger.warning("Exception while adding 'get_velocity' method to the schedulers.")

export_diffusers = False
user_model_dir = ""


def set_seed(deterministic: bool):
    if deterministic:
        torch.backends.cudnn.deterministic = True
        seed = 0
        set_seed2(seed)
    else:
        torch.backends.cudnn.deterministic = False

to_delete = []
def clean_global_state():
    for check in to_delete:
        if check:
            try:
                obj_name = check.__name__
                del check
                # Log the name of the thing deleted
                logger.debug(f"Deleted {obj_name}")
            except:
                pass

def current_prior_loss(args, current_epoch):
    if not args.prior_loss_scale:
        return args.prior_loss_weight
    if not args.prior_loss_target:
        args.prior_loss_target = 150
    if not args.prior_loss_weight_min:
        args.prior_loss_weight_min = 0.1
    if current_epoch >= args.prior_loss_target:
        return args.prior_loss_weight_min
    percentage_completed = current_epoch / args.prior_loss_target
    prior = (
            args.prior_loss_weight * (1 - percentage_completed)
            + args.prior_loss_weight_min * percentage_completed
    )
    printm(f"Prior: {prior}")
    return prior


def stop_profiler(profiler):
    if profiler is not None:
        try:
            logger.debug("Stopping profiler.")
            profiler.stop()
        except:
            pass


def main(class_gen_method: str = "Native Diffusers", user: str = None) -> TrainResult:
    """
    @param class_gen_method: Image Generation Library.
    @param user: User to send training updates to (for new UI)
    @return: TrainResult
    """
    args = shared.db_model_config
    status_handler = None
    logging_dir = Path(args.model_dir, "logging")
    global export_diffusers, user_model_dir
    try:
        from core.handlers.status import StatusHandler
        from core.handlers.config import ConfigHandler
        from core.handlers.models import ModelHandler

        mh = ModelHandler(user_name=user)
        status_handler = StatusHandler(user_name=user, target="dreamProgress")
        export_diffusers = True
        user_model_dir = mh.user_path
        logger.debug(f"Export diffusers: {export_diffusers}, diffusers dir: {user_model_dir}")
        shared.status_handler = status_handler
        logger.debug(f"Loaded config: {args.__dict__}")
    except:
        pass
    log_parser = LogParser()

    def update_status(data: dict):
        if status_handler is not None:
            if "iterations_per_second" in data:
                data = {"status": json.dumps(data)}
            status_handler.update(items=data)

    result = TrainResult
    result.config = args
    set_seed(args.deterministic)

    @find_executable_batch_size(
        starting_batch_size=args.train_batch_size,
        starting_grad_size=args.gradient_accumulation_steps,
        logging_dir=logging_dir,
        cleanup_function=clean_global_state()
    )
    def inner_loop(train_batch_size: int, gradient_accumulation_steps: int, profiler: profile):

        text_encoder = None
        text_encoder_two = None
        global last_samples
        global last_prompts
        stop_text_percentage = args.stop_text_encoder
        if not args.train_unet:
            stop_text_percentage = 1

        n_workers = 0
        args.max_token_length = int(args.max_token_length)
        if not args.pad_tokens and args.max_token_length > 75:
            logger.warning("Cannot raise token length limit above 75 when pad_tokens=False")

        verify_locon_installed(args)

        precision = args.mixed_precision if not shared.force_cpu else "no"

        weight_dtype = torch.float32
        if precision == "fp16":
            weight_dtype = torch.float16
        elif precision == "bf16":
            weight_dtype = torch.bfloat16

        try:
            accelerator = Accelerator(
                gradient_accumulation_steps=gradient_accumulation_steps,
                mixed_precision=precision,
                log_with="all",
                project_dir=logging_dir,
                cpu=shared.force_cpu,
            )

            run_name = "dreambooth.events"
            max_log_size = 250 * 1024  # specify the maximum log size

        except Exception as e:
            if "AcceleratorState" in str(e):
                msg = "Change in precision detected, please restart the webUI entirely to use new precision."
            else:
                msg = f"Exception initializing accelerator: {e}"
            logger.warning(msg)
            result.msg = msg
            result.config = args
            stop_profiler(profiler)
            return result

        # This is the secondary status bar
        pbar2 = mytqdm(
            disable=not accelerator.is_local_main_process,
            position=1,
            user=user,
            target="dreamProgress",
            index=1
        )
        # Currently, it's not possible to do gradient accumulation when training two models with
        # accelerate.accumulate This will be enabled soon in accelerate. For now, we don't allow gradient
        # accumulation when training two models.
        # TODO (patil-suraj): Remove this check when gradient accumulation with two models is enabled in accelerate.
        if (
                stop_text_percentage != 0
                and gradient_accumulation_steps > 1
                and accelerator.num_processes > 1
        ):
            msg = (
                "Gradient accumulation is not supported when training the text encoder in distributed training. "
                "Please set gradient_accumulation_steps to 1. This feature will be supported in the future. Text "
                "encoder training will be disabled."
            )
            logger.warning(msg)
            status.textinfo = msg
            update_status({"status": msg})
            stop_text_percentage = 0
        pretrained_path = args.get_pretrained_model_name_or_path()
        logger.debug(f"Pretrained path: {pretrained_path}")
        count, instance_prompts, class_prompts = generate_classifiers(
            args, class_gen_method=class_gen_method, accelerator=accelerator, ui=False, pbar=pbar2
        )

        if status.interrupted:
            result.msg = "Training interrupted."
            stop_profiler(profiler)
            return result

        num_components = 5
        if args.model_type == "SDXL":
            num_components = 7
        pbar2.reset(num_components)
        pbar2.set_description("Loading model components...")
        
        pbar2.set_postfix(refresh=True)
        if class_gen_method == "Native Diffusers" and count > 0:
            unload_system_models()

        def create_vae():
            vae_path = (
                args.pretrained_vae_name_or_path
                if args.pretrained_vae_name_or_path
                else args.get_pretrained_model_name_or_path()
            )
            disable_safe_unpickle()
            new_vae = AutoencoderKL.from_pretrained(
                vae_path,
                subfolder=None if args.pretrained_vae_name_or_path else "vae",
                revision=args.revision,
            )
            enable_safe_unpickle()
            new_vae.requires_grad_(False)
            new_vae.to(accelerator.device, dtype=weight_dtype)
            return new_vae

        disable_safe_unpickle()
        # Load the tokenizer
        pbar2.set_description("Loading tokenizer...")
        pbar2.update()
        pbar2.set_postfix(refresh=True)
        tokenizer = AutoTokenizer.from_pretrained(
            os.path.join(pretrained_path, "tokenizer"),
            revision=args.revision,
            use_fast=False,
        )

        tokenizer_two = None
        if args.model_type == "SDXL":
            pbar2.set_description("Loading tokenizer 2...")
            pbar2.update()
            pbar2.set_postfix(refresh=True)
            tokenizer_two = AutoTokenizer.from_pretrained(
                os.path.join(pretrained_path, "tokenizer_2"),
                revision=args.revision,
                use_fast=False,
            )

        # import correct text encoder class
        text_encoder_cls = import_model_class_from_model_name_or_path(
            args.get_pretrained_model_name_or_path(), args.revision
        )

        pbar2.set_description("Loading text encoder...")
        pbar2.update()
        pbar2.set_postfix(refresh=True)
        # Load models and create wrapper for stable diffusion
        text_encoder = text_encoder_cls.from_pretrained(
            args.get_pretrained_model_name_or_path(),
            subfolder="text_encoder",
            revision=args.revision,
            torch_dtype=torch.float32,
        )

        if args.model_type == "SDXL":
            # import correct text encoder class
            text_encoder_cls_two = import_model_class_from_model_name_or_path(
                args.get_pretrained_model_name_or_path(), args.revision, subfolder="text_encoder_2"
            )

            pbar2.set_description("Loading text encoder 2...")
            pbar2.update()
            pbar2.set_postfix(refresh=True)
            # Load models and create wrapper for stable diffusion
            text_encoder_two = text_encoder_cls_two.from_pretrained(
                args.get_pretrained_model_name_or_path(),
                subfolder="text_encoder_2",
                revision=args.revision,
                torch_dtype=torch.float32,            )

        printm("Created tenc")
        pbar2.set_description("Loading VAE...")
        pbar2.update()
        vae = create_vae()
        printm("Created vae")

        pbar2.set_description("Loading unet...")
        pbar2.update()
        unet = UNet2DConditionModel.from_pretrained(
            args.get_pretrained_model_name_or_path(),
            subfolder="unet",
            revision=args.revision,
            torch_dtype=torch.float32,
        )

        if args.attention == "xformers" and not shared.force_cpu:
            xformerify(unet, use_lora=args.use_lora)
            xformerify(vae, use_lora=args.use_lora)

        unet = torch2ify(unet)

        if args.full_mixed_precision:
            if args.mixed_precision == "fp16":
                patch_accelerator_for_fp16_training(accelerator)
            unet.to(accelerator.device, dtype=weight_dtype)
        else:
            # Check that all trainable models are in full precision
            low_precision_error_string = (
                "Please make sure to always have all model weights in full float32 precision when starting training - "
                "even if doing mixed precision training. copy of the weights should still be float32."
            )

            if accelerator.unwrap_model(unet).dtype != torch.float32:
                logger.warning(
                    f"Unet loaded as datatype {accelerator.unwrap_model(unet).dtype}. {low_precision_error_string}"
                )

            if (
                    args.stop_text_encoder != 0
                    and accelerator.unwrap_model(text_encoder).dtype != torch.float32
            ):
                logger.warning(
                    f"Text encoder loaded as datatype {accelerator.unwrap_model(text_encoder).dtype}."
                    f" {low_precision_error_string}"
                )
                
            if (
                    args.stop_text_encoder != 0
                    and accelerator.unwrap_model(text_encoder_two).dtype != torch.float32
            ):
                logger.warning(
                    f"Text encoder loaded as datatype {accelerator.unwrap_model(text_encoder_two).dtype}."
                    f" {low_precision_error_string}"
                )

        if args.gradient_checkpointing:
            if args.train_unet:
                unet.enable_gradient_checkpointing()
            if stop_text_percentage != 0:
                text_encoder.gradient_checkpointing_enable()
                if args.model_type == "SDXL":
                    text_encoder_two.gradient_checkpointing_enable()
                if args.use_lora:
                    # We need to enable gradients on an input for gradient checkpointing to work
                    # This will not be optimized because it is not a param to optimizer
                    text_encoder.text_model.embeddings.position_embedding.requires_grad_(True)
                    if args.model_type == "SDXL":
                        text_encoder_two.text_model.embeddings.position_embedding.requires_grad_(True)
            else:
                text_encoder.to(accelerator.device, dtype=weight_dtype)
                if args.model_type == "SDXL":
                    text_encoder_two.to(accelerator.device, dtype=weight_dtype)

        ema_model = None
        if args.use_ema:
            if os.path.exists(
                    os.path.join(
                        args.get_pretrained_model_name_or_path(),
                        "ema_unet",
                        "diffusion_pytorch_model.safetensors",
                    )
            ):
                ema_unet = UNet2DConditionModel.from_pretrained(
                    args.get_pretrained_model_name_or_path(),
                    subfolder="ema_unet",
                    revision=args.revision,
                    torch_dtype=weight_dtype,
                )
                if args.attention == "xformers" and not shared.force_cpu:
                    xformerify(ema_unet, use_lora=args.use_lora)

                ema_model = EMAModel(
                    ema_unet, device=accelerator.device, dtype=weight_dtype
                )
                del ema_unet
            else:
                ema_model = EMAModel(
                    unet, device=accelerator.device, dtype=weight_dtype
                )

        # Create shared unet/tenc learning rate variables
        learning_rate = args.learning_rate
        txt_learning_rate = args.txt_learning_rate
        if args.use_lora:
            learning_rate = args.lora_learning_rate
            txt_learning_rate = args.lora_txt_learning_rate

        if args.use_lora or not args.train_unet:
            unet.requires_grad_(False)

        unet_lora_params = None

        if args.use_lora:
            pbar2.reset(1)
            pbar2.set_description("Loading LoRA...")
            # now we will add new LoRA weights to the attention layers
            # Set correct lora layers
            unet_lora_attn_procs = {}
            unet_lora_params = []
            rank = args.lora_unet_rank

            for name, attn_processor in unet.attn_processors.items():
                cross_attention_dim = None if name.endswith("attn1.processor") else unet.config.cross_attention_dim
                hidden_size = None
                if name.startswith("mid_block"):
                    hidden_size = unet.config.block_out_channels[-1]
                elif name.startswith("up_blocks"):
                    block_id = int(name[len("up_blocks.")])
                    hidden_size = list(reversed(unet.config.block_out_channels))[block_id]
                elif name.startswith("down_blocks"):
                    block_id = int(name[len("down_blocks.")])
                    hidden_size = unet.config.block_out_channels[block_id]

                lora_attn_processor_class = (
                    LoRAAttnProcessor2_0 if hasattr(F, "scaled_dot_product_attention") else LoRAAttnProcessor
                )
                if hidden_size is None:
                    logger.warning(f"Could not find hidden size for {name}. Skipping...")
                    continue
                module = lora_attn_processor_class(
                    hidden_size=hidden_size, cross_attention_dim=cross_attention_dim, rank=rank
                )
                unet_lora_attn_procs[name] = module
                unet_lora_params.extend(module.parameters())

            unet.set_attn_processor(unet_lora_attn_procs)

            # The text encoder comes from 🤗 transformers, so we cannot directly modify it.
            # So, instead, we monkey-patch the forward calls of its attention-blocks.
            if stop_text_percentage != 0:
                # ensure that dtype is float32, even if rest of the model that isn't trained is loaded in fp16
                text_encoder_lora_params = LoraLoaderMixin._modify_text_encoder(
                    text_encoder, dtype=torch.float32, rank=args.lora_txt_rank
                )

                if args.model_type == "SDXL":
                    text_encoder_lora_params_two = LoraLoaderMixin._modify_text_encoder(
                        text_encoder_two, dtype=torch.float32, rank=args.lora_txt_rank
                    )
                    params_to_optimize = (
                        itertools.chain(unet_lora_params, text_encoder_lora_params, text_encoder_lora_params_two))
                else:
                    params_to_optimize = (itertools.chain(unet_lora_params, text_encoder_lora_params))

            else:
                params_to_optimize = unet_lora_params

            # Load LoRA weights if specified
            if args.lora_model_name is not None and args.lora_model_name != "":
                logger.debug(f"Load lora from {args.lora_model_name}")
                lora_state_dict, network_alphas = LoraLoaderMixin.lora_state_dict(args.lora_model_name)
                LoraLoaderMixin.load_lora_into_unet(lora_state_dict, network_alphas=network_alphas, unet=unet)

                LoraLoaderMixin.load_lora_into_text_encoder(
                    lora_state_dict, network_alphas=network_alphas, text_encoder=text_encoder)
                if text_encoder_two is not None:
                    LoraLoaderMixin.load_lora_into_text_encoder(
                        lora_state_dict, network_alphas=network_alphas, text_encoder=text_encoder_two)


        elif stop_text_percentage != 0:
            if args.train_unet:
                if args.model_type == "SDXL":
                    params_to_optimize = itertools.chain(unet.parameters(), text_encoder.parameters(),
                                                         text_encoder_two.parameters())
                else:
                    params_to_optimize = itertools.chain(unet.parameters(), text_encoder.parameters())
            else:
                if args.model_type == "SDXL":
                    params_to_optimize = itertools.chain(text_encoder.parameters(), text_encoder_two.parameters())
                else:
                    params_to_optimize = itertools.chain(text_encoder.parameters())
        else:
            params_to_optimize = unet.parameters()

        optimizer = get_optimizer(args.optimizer, learning_rate, args.weight_decay, params_to_optimize)
        if len(optimizer.param_groups) > 1:
            try:
                optimizer.param_groups[1]["weight_decay"] = args.tenc_weight_decay
                optimizer.param_groups[1]["grad_clip_norm"] = args.tenc_grad_clip_norm
            except:
                logger.warning("Exception setting tenc weight decay")
                traceback.print_exc()

        if len(optimizer.param_groups) > 2:
            try:
                optimizer.param_groups[2]["weight_decay"] = args.tenc_weight_decay
                optimizer.param_groups[2]["grad_clip_norm"] = args.tenc_grad_clip_norm
            except:
                logger.warning("Exception setting tenc weight decay")
                traceback.print_exc()

        noise_scheduler = get_noise_scheduler(args)
        global to_delete
        to_delete = [unet, text_encoder, text_encoder_two, tokenizer, tokenizer_two, optimizer, vae]
        def cleanup_memory():
            try:
                if unet:
                    del unet
                if text_encoder:
                    del text_encoder
                if text_encoder_two:
                    del text_encoder_two
                if tokenizer:
                    del tokenizer
                if tokenizer_two:
                    del tokenizer_two
                if optimizer:
                    del optimizer
                if train_dataloader:
                    del train_dataloader
                if train_dataset:
                    del train_dataset
                if lr_scheduler:
                    del lr_scheduler
                if vae:
                    del vae
                if unet_lora_params:
                    del unet_lora_params
            except:
                pass
            cleanup(True)

        if args.cache_latents:
            vae.to(accelerator.device, dtype=weight_dtype)
            vae.requires_grad_(False)
            vae.eval()

        if status.interrupted:
            result.msg = "Training interrupted."
            stop_profiler(profiler)
            return result

        printm("Loading dataset...")
        pbar2.reset()
        pbar2.set_description("Loading dataset")

        with_prior_preservation = False
        tokenizers = [tokenizer] if tokenizer_two is None else [tokenizer, tokenizer_two]
        text_encoders = [text_encoder] if text_encoder_two is None else [text_encoder, text_encoder_two]
        train_dataset = generate_dataset(
            model_name=args.model_name,
            instance_prompts=instance_prompts,
            class_prompts=class_prompts,
            batch_size=args.train_batch_size,
            tokenizer=tokenizers,
            text_encoder=text_encoders,
            accelerator=accelerator,
            vae=vae if args.cache_latents else None,
            debug=False,
            model_dir=args.model_dir,
            max_token_length=args.max_token_length,
            pbar=pbar2
        )
        if train_dataset.class_count > 0:
            with_prior_preservation = True
        pbar2.reset()
        printm("Dataset loaded.")
        tokenizer_max_length = tokenizer.model_max_length
        if args.cache_latents:
            printm("Unloading vae.")
            del vae
            # Preserve reference to vae for later checks
            vae = None
            # TODO: Try unloading tokenizers here?
            del tokenizer
            if tokenizer_two is not None:
                del tokenizer_two
            tokenizer = None
            tokenizer2 = None

        if status.interrupted:
            result.msg = "Training interrupted."
            stop_profiler(profiler)
            return result

        if train_dataset.__len__ == 0:
            msg = "Please provide a directory with actual images in it."
            logger.warning(msg)
            status.textinfo = msg
            update_status({"status": status})
            cleanup_memory()
            result.msg = msg
            result.config = args
            stop_profiler(profiler)
            return result

        def collate_fn_db(examples):
            input_ids = [example["input_ids"] for example in examples]
            pixel_values = [example["image"] for example in examples]
            types = [example["is_class"] for example in examples]
            weights = [
                current_prior_loss_weight if example["is_class"] else 1.0
                for example in examples
            ]
            loss_avg = 0
            for weight in weights:
                loss_avg += weight
            loss_avg /= len(weights)
            pixel_values = torch.stack(pixel_values)
            if not args.cache_latents:
                pixel_values = pixel_values.to(
                    memory_format=torch.contiguous_format
                ).float()
            input_ids = torch.cat(input_ids, dim=0)

            batch_data = {
                "input_ids": input_ids,
                "images": pixel_values,
                "types": types,
                "loss_avg": loss_avg,
            }
            if "input_ids2" in examples[0]:
                input_ids_2 = [example["input_ids2"] for example in examples]
                input_ids_2 = torch.stack(input_ids_2)

                batch_data["input_ids2"] = input_ids_2
                batch_data["original_sizes_hw"] = torch.stack(
                    [torch.LongTensor(x["original_sizes_hw"]) for x in examples])
                batch_data["crop_top_lefts"] = torch.stack([torch.LongTensor(x["crop_top_lefts"]) for x in examples])
                batch_data["target_sizes_hw"] = torch.stack([torch.LongTensor(x["target_sizes_hw"]) for x in examples])
            return batch_data

        def collate_fn_sdxl(examples):
            input_ids = [example["input_ids"] for example in examples if not example["is_class"]]
            pixel_values = [example["image"] for example in examples if not example["is_class"]]
            add_text_embeds = [example["instance_added_cond_kwargs"]["text_embeds"] for example in examples if
                               not example["is_class"]]
            add_time_ids = [example["instance_added_cond_kwargs"]["time_ids"] for example in examples if
                            not example["is_class"]]

            # Concat class and instance examples for prior preservation.
            # We do this to avoid doing two forward passes.
            if with_prior_preservation:
                input_ids += [example["input_ids"] for example in examples if example["is_class"]]
                pixel_values += [example["images"] for example in examples if example["is_class"]]
                add_text_embeds += [example["class_added_cond_kwargs"]["text_embeds"] for example in examples if
                                    example["is_class"]]
                add_time_ids += [example["class_added_cond_kwargs"]["time_ids"] for example in examples if
                                 example["is_class"]]

            pixel_values = torch.stack(pixel_values)
            pixel_values = pixel_values.to(memory_format=torch.contiguous_format).float()

            input_ids = torch.cat(input_ids, dim=0)
            add_text_embeds = torch.cat(add_text_embeds, dim=0)
            add_time_ids = torch.cat(add_time_ids, dim=0)

            batch = {
                "input_ids": input_ids,
                "images": pixel_values,
                "unet_added_conditions": {"text_embeds": add_text_embeds, "time_ids": add_time_ids},
            }

            return batch

        sampler = BucketSampler(train_dataset, train_batch_size)

        collate_fn = collate_fn_db
        if args.model_type == "SDXL":
            collate_fn = collate_fn_sdxl
        train_dataloader = torch.utils.data.DataLoader(
            train_dataset,
            batch_size=1,
            batch_sampler=sampler,
            collate_fn=collate_fn,
            num_workers=n_workers,
        )

        max_train_steps = args.num_train_epochs * len(train_dataset)

        # This is separate, because optimizer.step is only called once per "step" in training, so it's not
        # affected by batch size
        sched_train_steps = args.num_train_epochs * train_dataset.num_train_images

        lr_scale_pos = args.lr_scale_pos
        if class_prompts:
            lr_scale_pos *= 2

        lr_scheduler = UniversalScheduler(
            name=args.lr_scheduler,
            optimizer=optimizer,
            num_warmup_steps=args.lr_warmup_steps,
            total_training_steps=sched_train_steps,
            min_lr=args.learning_rate_min,
            total_epochs=args.num_train_epochs,
            num_cycles=args.lr_cycles,
            power=args.lr_power,
            factor=args.lr_factor,
            scale_pos=lr_scale_pos,
            unet_lr=learning_rate,
            tenc_lr=txt_learning_rate,
        )

        # create ema, fix OOM
        if args.use_ema:
            if stop_text_percentage != 0:
                (
                    ema_model.model,
                    unet,
                    text_encoder,
                    optimizer,
                    train_dataloader,
                    lr_scheduler,
                ) = accelerator.prepare(
                    ema_model.model,
                    unet,
                    text_encoder,
                    optimizer,
                    train_dataloader,
                    lr_scheduler,
                )
            else:
                (
                    ema_model.model,
                    unet,
                    optimizer,
                    train_dataloader,
                    lr_scheduler,
                ) = accelerator.prepare(
                    ema_model.model, unet, optimizer, train_dataloader, lr_scheduler
                )
        else:
            if stop_text_percentage != 0:
                (
                    unet,
                    text_encoder,
                    optimizer,
                    train_dataloader,
                    lr_scheduler,
                ) = accelerator.prepare(
                    unet, text_encoder, optimizer, train_dataloader, lr_scheduler
                )
            else:
                unet, optimizer, train_dataloader, lr_scheduler = accelerator.prepare(
                    unet, optimizer, train_dataloader, lr_scheduler
                )

        if not args.cache_latents and vae is not None:
            vae.to(accelerator.device, dtype=weight_dtype)

        if stop_text_percentage == 0:
            text_encoder.to(accelerator.device, dtype=weight_dtype)
        # Afterwards we recalculate our number of training epochs
        # We need to initialize the trackers we use, and also store our configuration.
        # The trackers will initialize automatically on the main process.
        if accelerator.is_main_process:
            accelerator.init_trackers("dreambooth")

        # Train!
        total_batch_size = (
                train_batch_size * accelerator.num_processes * gradient_accumulation_steps
        )
        max_train_epochs = args.num_train_epochs
        # we calculate our number of tenc training epochs
        text_encoder_epochs = round(max_train_epochs * stop_text_percentage)
        global_step = 0
        global_epoch = 0
        session_epoch = 0
        first_epoch = 0
        resume_step = 0
        last_model_save = 0
        last_image_save = 0
        resume_from_checkpoint = False
        new_hotness = os.path.join(
            args.model_dir, "checkpoints", f"checkpoint-{args.snapshot}"
        )
        if os.path.exists(new_hotness):
            logger.debug(f"Resuming from checkpoint {new_hotness}")

            try:
                import modules.shared
                no_safe = modules.shared.cmd_opts.disable_safe_unpickle
                modules.shared.cmd_opts.disable_safe_unpickle = True
            except:
                no_safe = False

            try:
                import modules.shared
                accelerator.load_state(new_hotness)
                modules.shared.cmd_opts.disable_safe_unpickle = no_safe
                global_step = resume_step = args.revision
                resume_from_checkpoint = True
                first_epoch = args.lifetime_epoch
                global_epoch = args.lifetime_epoch
            except Exception as lex:
                logger.warning(f"Exception loading checkpoint: {lex}")
        logger.debug("  ***** Running training *****")
        if shared.force_cpu:
            logger.debug(f"  TRAINING WITH CPU ONLY")
        logger.debug(f"  Num batches each epoch = {len(train_dataset) // train_batch_size}")
        logger.debug(f"  Num Epochs = {max_train_epochs}")
        logger.debug(f"  Batch Size Per Device = {train_batch_size}")
        logger.debug(f"  Gradient Accumulation steps = {gradient_accumulation_steps}")
        logger.debug(f"  Total train batch size (w. parallel, distributed & accumulation) = {total_batch_size}")
        logger.debug(f"  Text Encoder Epochs: {text_encoder_epochs}")
        logger.debug(f"  Total optimization steps = {sched_train_steps}")
        logger.debug(f"  Total training steps = {max_train_steps}")
        logger.debug(f"  Resuming from checkpoint: {resume_from_checkpoint}")
        logger.debug(f"  First resume epoch: {first_epoch}")
        logger.debug(f"  First resume step: {resume_step}")
        logger.debug(f"  Lora: {args.use_lora}, Optimizer: {args.optimizer}, Prec: {precision}")
        logger.debug(f"  Gradient Checkpointing: {args.gradient_checkpointing}")
        logger.debug(f"  EMA: {args.use_ema}")
        logger.debug(f"  UNET: {args.train_unet}")
        logger.debug(f"  Freeze CLIP Normalization Layers: {args.freeze_clip_normalization}")
        logger.debug(f"  LR{' (Lora)' if args.use_lora else ''}: {learning_rate}")
        if stop_text_percentage > 0:
            logger.debug(f"  Tenc LR{' (Lora)' if args.use_lora else ''}: {txt_learning_rate}")
<<<<<<< HEAD
            logger.debug(f"  LoRA Extended: {args.use_lora_extended}")
            logger.debug(f"  V2: {args.v2}")
=======
        logger.debug(f"  V2: {args.v2}")
>>>>>>> 34690769

        os.environ.__setattr__("CUDA_LAUNCH_BLOCKING", 1)

        def check_save(is_epoch_check=False):
            nonlocal last_model_save
            nonlocal last_image_save
            save_model_interval = args.save_embedding_every
            save_image_interval = args.save_preview_every
            save_completed = session_epoch >= max_train_epochs
            save_canceled = status.interrupted
            save_image = False
            save_model = False
            if not save_canceled and not save_completed:
                # Check to see if the number of epochs since last save is gt the interval
                if 0 < save_model_interval <= session_epoch - last_model_save:
                    save_model = True
                    last_model_save = session_epoch

                # Repeat for sample images
                if 0 < save_image_interval <= session_epoch - last_image_save:
                    save_image = True
                    last_image_save = session_epoch

            else:
                logger.debug("\nSave completed/canceled.")
                if global_step > 0:
                    save_image = True
                    save_model = True

            save_snapshot = False
            save_lora = args.use_lora

            if is_epoch_check:
                if shared.status.do_save_samples:
                    save_image = True
                    shared.status.do_save_samples = False

                if shared.status.do_save_model:
                    save_model = True
                    shared.status.do_save_model = False

            save_checkpoint = False
            if save_model:
                if save_canceled:
                    if global_step > 0:
                        logger.debug("Canceled, enabling saves.")
                        save_snapshot = args.save_state_cancel
                        save_checkpoint = args.save_ckpt_cancel
                elif save_completed:
                    if global_step > 0:
                        logger.debug("Completed, enabling saves.")
                        save_snapshot = args.save_state_after
                        save_checkpoint = args.save_ckpt_after
                else:
                    save_snapshot = args.save_state_during
                    save_checkpoint = args.save_ckpt_during
                if save_checkpoint and args.use_lora:
                    save_checkpoint = False
                    save_lora = True

            if (
                    save_checkpoint
                    or save_snapshot
                    or save_lora
                    or save_image
                    or save_model
            ):
                save_weights(
                    save_image,
                    save_model,
                    save_snapshot,
                    save_checkpoint,
                    save_lora
                )

            return save_model, save_image

        def save_weights(
                save_image, save_diffusers, save_snapshot, save_checkpoint, save_lora
        ):
            global last_samples
            global last_prompts
            nonlocal vae
            nonlocal pbar2

            printm(" Saving weights.")
            pbar2.reset()
            pbar2.set_description("Saving weights/samples...")
            pbar2.set_postfix(refresh=True)

            # Create the pipeline using the trained modules and save it.
            if accelerator.is_main_process:
                printm("Pre-cleanup.")
                torch_rng_state = None
                cuda_gpu_rng_state = None
                cuda_cpu_rng_state = None
                # Save random states so sample generation doesn't impact training.
                if shared.device.type == 'cuda':
                    torch_rng_state = torch.get_rng_state()
                    cuda_gpu_rng_state = torch.cuda.get_rng_state(device="cuda")
                    cuda_cpu_rng_state = torch.cuda.get_rng_state(device="cpu")

                optim_to(profiler, optimizer)

                if profiler is None:
                    cleanup()

                if vae is None:
                    printm("Loading vae.")
                    vae = create_vae()

                printm("Creating pipeline.")
                if args.model_type == "SDXL":
                    
                    s_pipeline = StableDiffusionXLPipeline.from_pretrained(
                        args.get_pretrained_model_name_or_path(),
                        unet=accelerator.unwrap_model(unet, keep_fp32_wrapper=True),
                        text_encoder=accelerator.unwrap_model(
                            text_encoder, keep_fp32_wrapper=True
                        ),
                        text_encoder_2=accelerator.unwrap_model(
                            text_encoder_two, keep_fp32_wrapper=True
                        ),
                        vae=vae.to(accelerator.device),
                        torch_dtype=weight_dtype,
                        revision=args.revision,
                    )
                    xformerify(s_pipeline.unet,use_lora=args.use_lora)
                else:
                    s_pipeline = DiffusionPipeline.from_pretrained(
                        args.get_pretrained_model_name_or_path(),
                        unet=accelerator.unwrap_model(unet, keep_fp32_wrapper=True),
                        text_encoder=accelerator.unwrap_model(
                            text_encoder, keep_fp32_wrapper=True
                        ),
                        vae=vae,
                        torch_dtype=weight_dtype,
                        revision=args.revision,
                    )
                    xformerify(s_pipeline.unet,use_lora=args.use_lora)
                    xformerify(s_pipeline.vae,use_lora=args.use_lora)

                weights_dir = args.get_pretrained_model_name_or_path()

                if user_model_dir != "":
                    loras_dir = os.path.join(user_model_dir, "Lora")
                else:
                    model_dir = shared.models_path
                    loras_dir = os.path.join(model_dir, "Lora")

                # Update the temp path if we just need to save an image
                if save_image:
                    logger.debug("Save image is set.")
                    if args.use_lora:
                        if not save_lora:
                            logger.debug("Saving lora weights instead of checkpoint, using temp dir.")
                            save_lora = True
                            save_checkpoint = False
                            save_diffusers = False
                            loras_dir = f"{loras_dir}_temp"
                            os.makedirs(loras_dir, exist_ok=True)
                    elif not save_diffusers:
                        logger.debug("Saving checkpoint, using temp dir.")
                        save_diffusers = True
                        weights_dir = f"{weights_dir}_temp"
                        os.makedirs(weights_dir, exist_ok=True)
                    else:
                        logger.debug(f"Save checkpoint: {save_checkpoint} save lora {save_lora}.")
                # Is inference_mode() needed here to prevent issues when saving?
                logger.debug(f"Loras dir: {loras_dir}")

                # setup pt path
                if args.custom_model_name == "":
                    lora_model_name = args.model_name
                else:
                    lora_model_name = args.custom_model_name

                lora_save_file = os.path.join(loras_dir, f"{lora_model_name}_{args.revision}.safetensors")

                with accelerator.autocast(), torch.inference_mode():
                    if save_lora:
                        # TODO: Add a version for the lora model?
                        pbar2.reset(1)
                        pbar2.set_description("Saving Lora Weights...")
                        # setup directory
                        logger.debug(f"Saving lora to {lora_save_file}")
                        unet_lora_layers_to_save = unet_attn_processors_state_dict(unet)
                        text_encoder_one_lora_layers_to_save = None
                        text_encoder_two_lora_layers_to_save = None
                        if args.stop_text_encoder != 0:
                            text_encoder_one_lora_layers_to_save = text_encoder_lora_state_dict(text_encoder)
                        if args.model_type == "SDXL":
                            if args.stop_text_encoder != 0:
                                text_encoder_two_lora_layers_to_save = text_encoder_lora_state_dict(text_encoder_two)
                            StableDiffusionXLPipeline.save_lora_weights(
                                loras_dir,
                                unet_lora_layers=unet_lora_layers_to_save,
                                text_encoder_lora_layers=text_encoder_one_lora_layers_to_save,
                                text_encoder_2_lora_layers=text_encoder_two_lora_layers_to_save,
                                weight_name=lora_save_file,
                                safe_serialization=True,
                            )
                            scheduler_args = {}

                            if "variance_type" in s_pipeline.scheduler.config:
                                variance_type = s_pipeline.scheduler.config.variance_type

                                if variance_type in ["learned", "learned_range"]:
                                    variance_type = "fixed_small"

                                scheduler_args["variance_type"] = variance_type

                            s_pipeline.scheduler = UniPCMultistepScheduler.from_config(s_pipeline.scheduler.config,
                                                                                         **scheduler_args)
                        else:
                            StableDiffusionPipeline.save_lora_weights(
                                loras_dir,
                                unet_lora_layers=unet_lora_layers_to_save,
                                text_encoder_lora_layers=text_encoder_one_lora_layers_to_save,
                                weight_name=lora_save_file,
                                safe_serialization=True
                            )
                            s_pipeline.scheduler = get_scheduler_class("UniPCMultistep").from_config(
                                s_pipeline.scheduler.config)
                        s_pipeline.scheduler.config.solver_type = "bh2"

                    elif save_diffusers:
                        # We are saving weights, we need to ensure revision is saved
                        args.save()
                        try:
                            out_file = None
                            status.textinfo = (
                                f"Saving diffusion model at step {args.revision}..."
                            )
                            update_status({"status": status.textinfo})
                            pbar2.reset(1)
<<<<<<< HEAD
=======

>>>>>>> 34690769
                            pbar2.set_description("Saving diffusion model")
                            s_pipeline.save_pretrained(
                                weights_dir,
                                safe_serialization=False,
                            )
                            if ema_model is not None:
                                ema_model.save_pretrained(
                                    os.path.join(
                                        weights_dir,
                                        "ema_unet",
                                    ),
                                    safe_serialization=False,
                                )
                            pbar2.update()

                            if save_snapshot:
                                pbar2.reset(1)
                                pbar2.set_description("Saving Snapshot")
                                status.textinfo = (
                                    f"Saving snapshot at step {args.revision}..."
                                )
                                update_status({"status": status.textinfo})
                                accelerator.save_state(
                                    os.path.join(
                                        args.model_dir,
                                        "checkpoints",
                                        f"checkpoint-{args.revision}",
                                    )
                                )
                                pbar2.update()

                            # We should save this regardless, because it's our fallback if no snapshot exists.

                            # package pt into checkpoint
                            if save_checkpoint:
                                pbar2.reset(1)
                                pbar2.set_description("Compiling Checkpoint")
                                snap_rev = str(args.revision) if save_snapshot else ""
                                if export_diffusers:
                                    copy_diffusion_model(args.model_name, os.path.join(user_model_dir, "diffusers"))
                                else:
                                    if args.model_type == "SDXL":
                                        compile_checkpoint_xl(args.model_name, reload_models=False,
                                                              lora_file_name=out_file,
                                                              log=False, snap_rev=snap_rev, pbar=pbar2)
                                    else:
                                        compile_checkpoint(args.model_name, reload_models=False,
                                                           lora_file_name=out_file,
                                                           log=False, snap_rev=snap_rev, pbar=pbar2)
                                printm("Restored, moved to acc.device.")
                                pbar2.update()

                        except Exception as ex:
                            logger.warning(f"Exception saving checkpoint/model: {ex}")
                            traceback.print_exc()
                            pass
                    save_dir = args.model_dir

                if save_image:
                    logger.debug("Saving images...")
                    # Get the path to a temporary directory
                    del s_pipeline
                    logger.debug(f"Loading image pipeline from {weights_dir}...")
                    if args.model_type == "SDXL":
                        s_pipeline = StableDiffusionXLPipeline.from_pretrained(
                            weights_dir, vae=vae, revision=args.revision,
                            torch_dtype=weight_dtype
                        )
                    else:
                        s_pipeline = StableDiffusionPipeline.from_pretrained(
                            weights_dir, vae=vae, revision=args.revision,
                            torch_dtype=weight_dtype
                        )
                        if args.tomesd:
                            tomesd.apply_patch(s_pipeline, ratio=args.tomesd, use_rand=False)
                    if args.use_lora:
                        s_pipeline.load_lora_weights(lora_save_file)
                    try:
                        s_pipeline.enable_vae_tiling()
                        s_pipeline.enable_vae_slicing()
                        s_pipeline.enable_sequential_cpu_offload()
                        s_pipeline.enable_xformers_memory_efficient_attention()
                    except:
                        pass

                    samples = []
                    sample_prompts = []
                    last_samples = []
                    last_prompts = []
                    status.textinfo = (
                        f"Saving preview image(s) at step {args.revision}..."
                    )
                    update_status({"status": status.textinfo})
                    try:
                        s_pipeline.set_progress_bar_config(disable=True)
                        sample_dir = os.path.join(save_dir, "samples")
                        os.makedirs(sample_dir, exist_ok=True)

                        sd = SampleDataset(args)
                        prompts = sd.prompts
                        logger.debug(f"Generating {len(prompts)} samples...")

                        concepts = args.concepts()
                        if args.sanity_prompt:
                            epd = PromptData(
                                prompt=args.sanity_prompt,
                                seed=args.sanity_seed,
                                negative_prompt=concepts[
                                    0
                                ].save_sample_negative_prompt,
                                resolution=(args.resolution, args.resolution),
                            )
                            prompts.append(epd)

                        prompt_lengths = len(prompts)
                        if args.disable_logging:
                            pbar2.reset(prompt_lengths)
                        else:
                            pbar2.reset(prompt_lengths + 2)
                        pbar2.set_description("Generating Samples")
                        ci = 0
                        for c in prompts:
                            c.out_dir = os.path.join(args.model_dir, "samples")
                            generator = torch.manual_seed(int(c.seed))
                            s_image = s_pipeline(
                                c.prompt,
                                num_inference_steps=c.steps,
                                guidance_scale=c.scale,
                                negative_prompt=c.negative_prompt,
                                height=c.resolution[1],
                                width=c.resolution[0],
                                generator=generator,
                            ).images[0]
                            sample_prompts.append(c.prompt)
                            image_name = db_save_image(
                                s_image,
                                c,
                                custom_name=f"sample_{args.revision}-{ci}",
                            )
                            shared.status.current_image = image_name
                            shared.status.sample_prompts = [c.prompt]
                            update_status({"images": [image_name], "prompts": [c.prompt]})
                            samples.append(image_name)
                            pbar2.update()
                            ci += 1
                        for sample in samples:
                            last_samples.append(sample)
                        for prompt in sample_prompts:
                            last_prompts.append(prompt)
                        del samples
                        del prompts
                    except:
                        logger.warning(f"Exception saving sample.")
                        traceback.print_exc()
                        pass

                    del s_pipeline
                    printm("Starting cleanup.")

                    if os.path.isdir(loras_dir) and "_tmp" in loras_dir:
                        shutil.rmtree(loras_dir)

                    if os.path.isdir(weights_dir) and "_tmp" in weights_dir:
                        shutil.rmtree(weights_dir)

                    if "generator" in locals():
                        del generator

                    if not args.disable_logging and args.model_type != "SDXL":
                        try:
                            printm("Parse logs.")
                            log_images, log_names = log_parser.parse_logs(
                                model_name=args.model_name
                            )
                            pbar2.update()
                            for log_image in log_images:
                                last_samples.append(log_image)
                            for log_name in log_names:
                                last_prompts.append(log_name)

                            del log_images
                            del log_names
                        except Exception as l:
                            traceback.print_exc()
                            logger.warning(f"Exception parsing logz: {l}")
                            pass

                    send_training_update(
                        last_samples,
                        args.model_name,
                        last_prompts,
                        global_step,
                        args.revision
                    )

                    status.sample_prompts = last_prompts
                    status.current_image = last_samples
                    update_status({"images": last_samples, "prompts": last_prompts})
                    pbar2.update()

                if args.cache_latents:
                    printm("Unloading vae.")
                    del vae
                    # Preserve the reference again
                    vae = None

                status.current_image = last_samples
                update_status({"images": last_samples})
                cleanup()
                printm("Cleanup.")

                optim_to(profiler, optimizer, accelerator.device)

                # Restore all random states to avoid having sampling impact training.
                if shared.device.type == 'cuda':
                    torch.set_rng_state(torch_rng_state)
                    torch.cuda.set_rng_state(cuda_cpu_rng_state, device="cpu")
                    torch.cuda.set_rng_state(cuda_gpu_rng_state, device="cuda")

                cleanup()
                printm("Completed saving weights.")
                pbar2.reset()

        # Only show the progress bar once on each machine, and do not send statuses to the new UI.
        progress_bar = mytqdm(
            range(global_step, max_train_steps),
            disable=not accelerator.is_local_main_process,
            position=0
        )
        progress_bar.set_description("Steps")
        progress_bar.set_postfix(refresh=True)
        args.revision = (
            args.revision if isinstance(args.revision, int) else
            int(args.revision) if str(args.revision).strip() else
            0
        )
        lifetime_step = args.revision
        lifetime_epoch = args.epoch
        status.job_count = max_train_steps
        status.job_no = global_step
        update_status({"progress_1_total": max_train_steps, "progress_1_job_current": global_step})
        training_complete = False
        msg = ""

        last_tenc = 0 < text_encoder_epochs
        if stop_text_percentage == 0:
            last_tenc = False

        cleanup()
        stats = {
            "loss": 0.0,
            "prior_loss": 0.0,
            "instance_loss": 0.0,
            "unet_lr": learning_rate,
            "tenc_lr": txt_learning_rate,
            "session_epoch": 0,
            "lifetime_epoch": args.epoch,
            "total_session_epoch": args.num_train_epochs,
            "total_lifetime_epoch": args.epoch + args.num_train_epochs,
            "lifetime_step": args.revision,
            "session_step": 0,
            "total_session_step": max_train_steps,
            "total_lifetime_step": args.revision + max_train_steps,
            "steps_per_epoch": len(train_dataset),
            "iterations_per_second": 0.0,
            "vram": round(torch.cuda.memory_reserved(0) / 1024 ** 3, 1)
        }
        for epoch in range(first_epoch, max_train_epochs):
            if training_complete:
                logger.debug("Training complete, breaking epoch.")
                break

            if args.train_unet:
                unet.train()
            elif args.use_lora and not args.lora_use_buggy_requires_grad:
                set_lora_requires_grad(unet, False)

            train_tenc = epoch < text_encoder_epochs
            if stop_text_percentage == 0:
                train_tenc = False

            if args.freeze_clip_normalization:
                text_encoder.eval()
                if args.model_type == "SDXL":
                    text_encoder_two.eval()
            else:
                text_encoder.train(train_tenc)
                if args.model_type == "SDXL":
                    text_encoder_two.train(train_tenc)

            if args.use_lora:
                if not args.lora_use_buggy_requires_grad:
                    set_lora_requires_grad(text_encoder, train_tenc)
                    # We need to enable gradients on an input for gradient checkpointing to work
                    # This will not be optimized because it is not a param to optimizer
                    text_encoder.text_model.embeddings.position_embedding.requires_grad_(train_tenc)
                    if args.model_type == "SDXL":
                        set_lora_requires_grad(text_encoder_two, train_tenc)
                        text_encoder_two.text_model.embeddings.position_embedding.requires_grad_(train_tenc)
            else:
                text_encoder.requires_grad_(train_tenc)
                if args.model_type == "SDXL":
                    text_encoder_two.requires_grad_(train_tenc)

            if last_tenc != train_tenc:
                last_tenc = train_tenc
                cleanup()

            loss_total = 0

            current_prior_loss_weight = current_prior_loss(
                args, current_epoch=global_epoch
            )
            for step, batch in enumerate(train_dataloader):
                # Skip steps until we reach the resumed step
                if (
                        resume_from_checkpoint
                        and epoch == first_epoch
                        and step < resume_step
                ):
                    progress_bar.update(train_batch_size)
                    progress_bar.reset()
                    status.job_count = max_train_steps
                    status.job_no += train_batch_size
                    stats["session_step"] += train_batch_size
                    stats["lifetime_step"] += train_batch_size
                    update_status(stats)
                    continue

                with ConditionalAccumulator(accelerator, unet, text_encoder, text_encoder_two):
                    # Convert images to latent space
                    with torch.no_grad():
                        if args.cache_latents:
                            latents = batch["images"].to(accelerator.device)
                        else:
                            latents = vae.encode(
                                batch["images"].to(dtype=weight_dtype)
                            ).latent_dist.sample()
                        latents = latents * 0.18215

                    # Sample noise that we'll add to the model input
                    noise = torch.randn_like(latents, device=latents.device)
                    if args.offset_noise != 0:
                        # https://www.crosslabs.org//blog/diffusion-with-offset-noise
                        noise += args.offset_noise * torch.randn(
                            (latents.shape[0],
                             latents.shape[1],
                             1,
                             1),
                            device=latents.device
                        )
                    b_size, channels, height, width = latents.shape

                    # Sample a random timestep for each image
                    timesteps = torch.randint(
                        0,
                        noise_scheduler.config.num_train_timesteps,
                        (b_size,),
                        device=latents.device
                    )
                    timesteps = timesteps.long()

                    # Add noise to the latents according to the noise magnitude at each timestep
                    # (this is the forward diffusion process)
                    noisy_latents = noise_scheduler.add_noise(latents, noise, timesteps)
                    pad_tokens = args.pad_tokens if train_tenc else False
                    input_ids = batch["input_ids"]
                    encoder_hidden_states = None
                    if args.model_type != "SDXL" and text_encoder is not None:
                        encoder_hidden_states = encode_hidden_state(
                            text_encoder,
                            batch["input_ids"],
                            pad_tokens,
                            b_size,
                            args.max_token_length,
                            tokenizer_max_length,
                            args.clip_skip,
                        )

                    if unet.config.in_channels > channels:
                        needed_additional_channels = unet.config.in_channels - channels
                        additional_latents = randn_tensor(
                            (b_size, needed_additional_channels, height, width),
                            device=noisy_latents.device,
                            dtype=noisy_latents.dtype,
                        )
                        noisy_latents = torch.cat([additional_latents, noisy_latents], dim=1)
                    # Get the target for loss depending on the prediction type
                    if noise_scheduler.config.prediction_type == "epsilon":
                        target = noise
                    elif noise_scheduler.config.prediction_type == "v_prediction":
                        target = noise_scheduler.s(latents, noise, timesteps)
                    else:
                        raise ValueError(f"Unknown prediction type {noise_scheduler.config.prediction_type}")

                    if args.model_type == "SDXL":
                        with accelerator.autocast():
                            model_pred = unet(
                                noisy_latents, timesteps, batch["input_ids"],
                                added_cond_kwargs=batch["unet_added_conditions"]
                            ).sample
                    else:
                        # Predict the noise residual and compute loss
                        model_pred = unet(noisy_latents, timesteps, encoder_hidden_states).sample

                    if args.model_type != "SDXL":
                        # TODO: set a prior preservation flag and use that to ensure this ony happens in dreambooth
                        if not args.split_loss and not with_prior_preservation:
                            loss = instance_loss = torch.nn.functional.mse_loss(model_pred.float(), target.float(),
                                                                                    reduction="mean")
                            loss *= batch["loss_avg"]
                        else:
                            # Predict the noise residual
                            if model_pred.shape[1] == 6:
                                model_pred, _ = torch.chunk(model_pred, 2, dim=1)

                            if with_prior_preservation:
                                # Chunk the noise and model_pred into two parts and compute the loss on each part separately.
                                model_pred, model_pred_prior = torch.chunk(model_pred, 2, dim=0)
                                target, target_prior = torch.chunk(target, 2, dim=0)
                                
                                # Compute instance loss
                                if args.min_snr_gamma == 0.0:
                                    # Compute instance loss
                                    loss = F.mse_loss(model_pred.float(), target.float(), reduction="mean")
                                else:
                                    # Calculate loss with min snr
                                    snr = compute_snr(timesteps)
                                    mse_loss_weights = (
                                        torch.stack([snr, args.min_snr_gamma * torch.ones_like(timesteps)], dim=1).min(dim=1)[0] / snr
                                    )
                                    loss = F.mse_loss(model_pred.float(), target.float(), reduction="none")
                                    loss = loss.mean(dim=list(range(1, len(loss.shape)))) * mse_loss_weights
                                    loss = loss.mean()

                                # Compute prior loss
                                prior_loss = F.mse_loss(model_pred_prior.float(), target_prior.float(),
                                                        reduction="mean")
                            else:
                                # Compute loss
                                loss = F.mse_loss(model_pred.float(), target.float(), reduction="mean")
                    else:
                        if with_prior_preservation:
                            # Chunk the noise and model_pred into two parts and compute the loss on each part separately.
                            model_pred, model_pred_prior = torch.chunk(model_pred, 2, dim=0)
                            target, target_prior = torch.chunk(target, 2, dim=0)

                            # Compute instance loss
                            if args.min_snr_gamma == 0.0:
                                loss = F.mse_loss(model_pred.float(), target.float(), reduction="mean")
                            else:
                                # Calculate loss with min snr
                                snr = compute_snr(timesteps)
                                mse_loss_weights = (
                                    torch.stack([snr, args.min_snr_gamma * torch.ones_like(timesteps)], dim=1).min(dim=1)[0] / snr
                                )
                                loss = F.mse_loss(model_pred.float(), target.float(), reduction="none")
                                loss = loss.mean(dim=list(range(1, len(loss.shape)))) * mse_loss_weights
                                loss = loss.mean()
                            
                            # Compute prior loss
                            prior_loss = F.mse_loss(model_pred_prior.float(), target_prior.float(), reduction="mean")

                            # Add the prior loss to the instance loss.
                            loss = loss + args.prior_loss_weight * prior_loss
                        else:
                            if args.min_snr_gamma == 0.0: 
                                loss = F.mse_loss(model_pred.float(), target.float(), reduction="mean")
                            else:
                                 # Compute loss-weights as per Section 3.4 of https://arxiv.org/abs/2303.09556.
                                # Since we predict the noise instead of x_0, the original formulation is slightly changed.
                                # This is discussed in Section 4.2 of the same paper.
                                snr = compute_snr(timesteps)
                                mse_loss_weights = (
                                    torch.stack([snr, args.min_snr_gamma * torch.ones_like(timesteps)], dim=1).min(dim=1)[0] / snr
                                )
                                # We first calculate the original loss. Then we mean over the non-batch dimensions and
                                # rebalance the sample-wise losses with their respective loss weights.
                                # Finally, we take the mean of the rebalanced loss.
                                loss = F.mse_loss(model_pred.float(), target.float(), reduction="none")
                                loss = loss.mean(dim=list(range(1, len(loss.shape)))) * mse_loss_weights
                                loss = loss.mean()
                          
                    accelerator.backward(loss)

                    if accelerator.sync_gradients and not args.use_lora:
                        if train_tenc:
                            if args.model_type == "SDXL":
                                params_to_clip = itertools.chain(unet.parameters(), text_encoder.parameters(),
                                                                 text_encoder_two.parameters())
                            else:
                                params_to_clip = itertools.chain(unet.parameters(), text_encoder.parameters())
                        else:
                            params_to_clip = unet.parameters()
                        accelerator.clip_grad_norm_(params_to_clip, 1)

                    optimizer.step()
                    lr_scheduler.step(train_batch_size)
                    if args.use_ema and ema_model is not None:
                        ema_model.step(unet)
                    if profiler is not None:
                        profiler.step()

                    optimizer.zero_grad(set_to_none=args.gradient_set_to_none)

                allocated = round(torch.cuda.memory_allocated(0) / 1024 ** 3, 1)
                cached = round(torch.cuda.memory_reserved(0) / 1024 ** 3, 1)
                lr_data = lr_scheduler.get_last_lr()
                last_lr = lr_data[0]
                last_tenc_lr = 0
                stats["lr_data"] = lr_data
                try:
                    if len(optimizer.param_groups) > 1:
                        last_tenc_lr = optimizer.param_groups[1]["lr"] if train_tenc else 0
                except:
                    logger.debug("Exception getting tenc lr")
                    pass

                if 'adapt' in args.optimizer:
                    last_lr = optimizer.param_groups[0]["d"] * optimizer.param_groups[0]["lr"]
                    if len(optimizer.param_groups) > 1:
                        try:
                            last_tenc_lr = optimizer.param_groups[1]["d"] * optimizer.param_groups[1]["lr"]
                        except:
                            logger.warning("Exception setting tenc weight decay")
                            traceback.print_exc()

                update_status(stats)
                del latents
                del encoder_hidden_states
                del noise
                del timesteps
                del noisy_latents
                del target

                global_step += train_batch_size
                args.revision += train_batch_size
                status.job_no += train_batch_size
                loss_step = loss.detach().item()
                loss_total += loss_step

                stats["session_step"] += train_batch_size
                stats["lifetime_step"] += train_batch_size
                stats["loss"] = loss_step

                logs = {
                    "lr": float(last_lr),
                    "loss": float(loss_step),
                    "vram": float(cached),
                }

                stats["vram"] = logs["vram"]
                stats["unet_lr"] = '{:.2E}'.format(Decimal(last_lr))
                stats["tenc_lr"] = '{:.2E}'.format(Decimal(last_tenc_lr))

                if args.split_loss and with_prior_preservation:
                    logs["inst_loss"] = float(instance_loss.detach().item())
                    logs["prior_loss"] = float(prior_loss.detach().item())
                    stats["instance_loss"] = logs["inst_loss"]
                    stats["prior_loss"] = logs["prior_loss"]

                if 'adapt' in args.optimizer:
                    status.textinfo2 = (
                        f"Loss: {'%.2f' % loss_step}, UNET DLR: {'{:.2E}'.format(Decimal(last_lr))}, TENC DLR: {'{:.2E}'.format(Decimal(last_tenc_lr))}, "
                        f"VRAM: {allocated}/{cached} GB"
                    )
                else:
                    status.textinfo2 = (
                        f"Loss: {'%.2f' % loss_step}, LR: {'{:.2E}'.format(Decimal(last_lr))}, "
                        f"VRAM: {allocated}/{cached} GB"
                    )

                progress_bar.update(train_batch_size)
                rate = progress_bar.format_dict["rate"] if "rate" in progress_bar.format_dict else None
                if rate is None:
                    rate_string = ""
                else:
                    if rate > 1:
                        rate_string = f"{rate:.2f} it/s"
                    else:
                        rate_string = f"{1 / rate:.2f} s/it" if rate != 0 else "N/A"
                stats["iterations_per_second"] = rate_string
                progress_bar.set_postfix(**logs)
                accelerator.log(logs, step=args.revision)

                logs = {"epoch_loss": loss_total / len(train_dataloader)}
                accelerator.log(logs, step=global_step)
                stats["epoch_loss"] = '%.2f' % (loss_total / len(train_dataloader))

                status.job_count = max_train_steps
                status.job_no = global_step
                stats["lifetime_step"] = args.revision
                stats["session_step"] = global_step
                # status0 = f"Steps: {global_step}/{max_train_steps} (Current), {rate_string}"
                # status1 = f"{args.revision}/{lifetime_step + max_train_steps} (Lifetime), Epoch: {global_epoch}"
                status.textinfo = (
                    f"Steps: {global_step}/{max_train_steps} (Current), {rate_string}"
                    f" {args.revision}/{lifetime_step + max_train_steps} (Lifetime), Epoch: {global_epoch}"
                )
                update_status(stats)

                if math.isnan(loss_step):
                    logger.warning("Loss is NaN, your model is dead. Cancelling training.")
                    status.interrupted = True
                    if status_handler:
                        status_handler.end("Training interrrupted due to NaN loss.")

                # Log completion message
                if training_complete or status.interrupted:
                    shared.in_progress = False
                    shared.in_progress_step = 0
                    shared.in_progress_epoch = 0
                    logger.debug("  Training complete (step check).")
                    if status.interrupted:
                        state = "canceled"
                    else:
                        state = "complete"

                    status.textinfo = (
                        f"Training {state} {global_step}/{max_train_steps}, {args.revision}"
                        f" total."
                    )
                    if status_handler:
                        status_handler.end(status.textinfo)
                    break

            accelerator.wait_for_everyone()

            args.epoch += 1
            global_epoch += 1
            lifetime_epoch += 1
            session_epoch += 1
            stats["session_epoch"] += 1
            stats["lifetime_epoch"] += 1
            lr_scheduler.step(is_epoch=True)
            status.job_count = max_train_steps
            status.job_no = global_step
            update_status(stats)
            check_save(True)

            if args.num_train_epochs > 1:
                training_complete = session_epoch >= max_train_epochs

            if training_complete or status.interrupted:
                logger.debug("  Training complete (step check).")
                if status.interrupted:
                    state = "canceled"
                else:
                    state = "complete"

                status.textinfo = (
                    f"Training {state} {global_step}/{max_train_steps}, {args.revision}"
                    f" total."
                )
                if status_handler:
                    status_handler.end(status.textinfo)
                break

            # Do this at the very END of the epoch, only after we're sure we're not done
            if args.epoch_pause_frequency > 0 and args.epoch_pause_time > 0:
                if not session_epoch % args.epoch_pause_frequency:
                    logger.debug(
                        f"Giving the GPU a break for {args.epoch_pause_time} seconds."
                    )
                    for i in range(args.epoch_pause_time):
                        if status.interrupted:
                            training_complete = True
                            logger.debug("Training complete, interrupted.")
                            if status_handler:
                                status_handler.end("Training interrrupted.")
                            break
                        time.sleep(1)

        cleanup_memory()
        accelerator.end_training()
        result.msg = msg
        result.config = args
        result.samples = last_samples
        stop_profiler(profiler)
        return result

    return inner_loop()<|MERGE_RESOLUTION|>--- conflicted
+++ resolved
@@ -891,18 +891,14 @@
         logger.debug(f"  First resume step: {resume_step}")
         logger.debug(f"  Lora: {args.use_lora}, Optimizer: {args.optimizer}, Prec: {precision}")
         logger.debug(f"  Gradient Checkpointing: {args.gradient_checkpointing}")
+        logger.debug(f"  Min SNR Gamma: {args.min_snr_gamma}")
         logger.debug(f"  EMA: {args.use_ema}")
         logger.debug(f"  UNET: {args.train_unet}")
         logger.debug(f"  Freeze CLIP Normalization Layers: {args.freeze_clip_normalization}")
-        logger.debug(f"  LR{' (Lora)' if args.use_lora else ''}: {learning_rate}")
-        if stop_text_percentage > 0:
-            logger.debug(f"  Tenc LR{' (Lora)' if args.use_lora else ''}: {txt_learning_rate}")
-<<<<<<< HEAD
-            logger.debug(f"  LoRA Extended: {args.use_lora_extended}")
-            logger.debug(f"  V2: {args.v2}")
-=======
+        logger.debug(f"  Unet LR{' (Lora)' if args.use_lora else ''}: {learning_rate}")
+        logger.debug(f"  Tenc LR{' (Lora)' if args.use_lora and stop_text_percentage != 0 else ''}: {tenc_learning_rate}")
+        logger.debug(f"  Full Mixed Precision: {args.full_mixed_precision}")
         logger.debug(f"  V2: {args.v2}")
->>>>>>> 34690769
 
         os.environ.__setattr__("CUDA_LAUNCH_BLOCKING", 1)
 
@@ -1139,10 +1135,7 @@
                             )
                             update_status({"status": status.textinfo})
                             pbar2.reset(1)
-<<<<<<< HEAD
-=======
-
->>>>>>> 34690769
+
                             pbar2.set_description("Saving diffusion model")
                             s_pipeline.save_pretrained(
                                 weights_dir,
