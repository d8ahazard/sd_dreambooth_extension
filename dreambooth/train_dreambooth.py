--- conflicted
+++ resolved
@@ -1067,16 +1067,7 @@
                         logger.warning(f"Exception saving sample.")
                         traceback.print_exc()
                         pass
-<<<<<<< HEAD
-
-                    del s_pipeline
-                    printm("Starting cleanup.")
-
-                    if os.path.isdir(tmp_dir):
-                        shutil.rmtree(tmp_dir)
-
-                if save_image:
-=======
+
                     printm("Starting cleanup.")
                     if args.tomesd:
                         tomesd.remove_patch(s_pipeline)
@@ -1087,7 +1078,6 @@
                     if os.path.isdir(tmp_dir):
                         shutil.rmtree(tmp_dir)
                 
->>>>>>> e2519ea8
                     if "generator" in locals():
                         del generator
 
