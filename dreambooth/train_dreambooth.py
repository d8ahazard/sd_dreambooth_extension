#!/usr/bin/env python
# coding=utf-8
# Copyright 2023 The HuggingFace Inc. team. All rights reserved.
#
# Licensed under the Apache License, Version 2.0 (the "License");
# you may not use this file except in compliance with the License.
# You may obtain a copy of the License at
#
#     http://www.apache.org/licenses/LICENSE-2.0
#
# Unless required by applicable law or agreed to in writing, software
# distributed under the License is distributed on an "AS IS" BASIS,
# WITHOUT WARRANTIES OR CONDITIONS OF ANY KIND, either express or implied.
# See the License for the specific language governing permissions and
import contextlib
import itertools
import json
import logging
import math
import os
import random
import time
import traceback
from decimal import Decimal

import accelerate
import datasets
import diffusers
import numpy as np
import torch
import torch.backends.cuda
import torch.backends.cudnn
import torch.nn.functional as F
import torch.utils.checkpoint
import transformers
import transformers.utils.logging
from accelerate import Accelerator
from accelerate.utils import ProjectConfiguration
from diffusers import (
    DiffusionPipeline,
    UNet2DConditionModel, UniPCMultistepScheduler, EMAModel, StableDiffusionControlNetPipeline,
    ControlNetModel, StableDiffusionPipeline
)
from diffusers.loaders import LoraLoaderMixin
from diffusers.models.attention_processor import LoRAAttnProcessor2_0, LoRAAttnProcessor
from diffusers.utils import logging as dl, is_xformers_available, randn_tensor
from packaging import version
from torch.utils.data import Dataset
from transformers import AutoTokenizer
from transformers.utils import ContextManagers

from core.handlers.images import ImageHandler
from core.pipelines import StableDiffusionXLPipeline
from dreambooth import shared
from dreambooth.dataclasses.prompt_data import PromptData
from dreambooth.dataclasses.train_result import TrainResult
from dreambooth.dataclasses.training_config import TrainingConfig
from dreambooth.dataset.bucket_sampler import BucketSampler
from dreambooth.dataset.controlnet_dataset import ControlDataset
from dreambooth.dataset.ft_dataset import FtDataset
from dreambooth.oft_utils import MHE_OFT
from dreambooth.optimization import UniversalScheduler, get_optimizer, get_noise_scheduler
from dreambooth.shared import status
from dreambooth.training_utils import current_prior_loss, set_seed, deepspeed_zero_init_disabled_context_manager, \
    save_lora, load_lora, compute_snr, apply_oft, create_vae
from dreambooth.utils.gen_utils import generate_classifiers, generate_dataset
from dreambooth.utils.model_utils import (
    unload_system_models,
    import_model_class_from_model_name_or_path,
    disable_safe_unpickle,
    xformerify,
    torch2ify, unet_attn_processors_state_dict,
)
from dreambooth.utils.text_utils import encode_hidden_state
from dreambooth.utils.utils import cleanup, printm
from helpers.log_parser import LogParser
from helpers.mytqdm import mytqdm
from lora_diffusion.extra_networks import apply_lora
from lora_diffusion.lora import get_target_module, TEXT_ENCODER_DEFAULT_TARGET_REPLACE, set_lora_requires_grad

logger = logging.getLogger(__name__)
# define a Handler which writes DEBUG messages or higher to the sys.stderr
dl.set_verbosity_error()


def main(args: TrainingConfig, user: str = None) -> TrainResult:
    """
    @param args: TrainingConfig - I don't know why we removed this, but please leave it.
    @param user: User to send training updates to (for new UI)
    @return: TrainResult
    """
    cleanup()
    status_handler = None
    last_samples = []

    logging_dir = os.path.join(args.model_dir, "logging")
    try:
        from core.handlers.status import StatusHandler
        from core.handlers.config import ConfigHandler
        from core.handlers.models import ModelHandler

        mh = ModelHandler(user_name=user)
        status_handler = StatusHandler(user_name=user, target="dreamProgress")
        export_diffusers = True
        user_model_dir = mh.user_path
        logger.debug(f"Export diffusers: {export_diffusers}, diffusers dir: {user_model_dir}")
        shared.status_handler = status_handler
    except:
        pass

    log_parser = LogParser()
    if status_handler is not None:
        status_handler.start()

    def update_status(data: dict):
        if status_handler is not None:
            if "iterations_per_second" in data:
                data = {"status": json.dumps(data)}
            status_handler.update(items=data)

    result = TrainResult()
    result.config = args

    def log_validation():
        logger.info("Running validation... ")
        update_status({"status": "Generating samples..."})
        pipeline_args = {
            "require_safety_checker": False,
            "tokenizer": tokenizer,
            "revision": args.revision,
            "torch_dtype": weight_dtype
        }

        if train_lora:
            tgt_module = get_target_module("module", True)

            unwrapped_unet = accelerator.unwrap_model(unet)
            unwrapped_tenc = accelerator.unwrap_model(text_encoder)

            modelmap = {"unet": (unwrapped_unet, tgt_module)}

            # save text_encoder
            if stop_text_percentage:
                modelmap["text_encoder"] = (unwrapped_tenc, TEXT_ENCODER_DEFAULT_TARGET_REPLACE)
            # TODO: Load LORA if training.
            if args.train_mode == "SDXL":
                validation_pipeline = StableDiffusionXLPipeline.from_pretrained(args.pretrained_model_name_or_path)
            else:
                validation_pipeline = StableDiffusionPipeline.from_pretrained(
                    args.src
                )
                validation_pipeline = apply_lora(validation_pipeline, model_map=modelmap)

        else:
            if vae is not None:
                pipeline_args["vae"] = vae

            if text_encoder is not None:
                pipeline_args["text_encoder"] = accelerator.unwrap_model(text_encoder)

            if controlnet is not None:
                pipeline_args["controlnet"] = controlnet

            # create pipeline (note: unet and vae are loaded again in float32)
            if args.train_mode == "controlnet":
                validation_pipeline = StableDiffusionControlNetPipeline.from_pretrained(
                    args.pretrained_model_name_or_path,
                    unet=accelerator.unwrap_model(unet)
                         ** pipeline_args,
                )
            else:
                if args.train_mode == "SDXL":
                    validation_pipeline = StableDiffusionXLPipeline.from_pretrained(
                        args.pretrained_model_name_or_path,
                        unet=accelerator.unwrap_model(unet)
                             ** pipeline_args,
                    )
                else:
                    # If src is a checkpoint, load from that
                    validation_pipeline = DiffusionPipeline.from_pretrained(
                        args.pretrained_model_name_or_path,
                        unet=accelerator.unwrap_model(unet)
                             ** pipeline_args,
                    )

        scheduler_args = {}

        if "variance_type" in validation_pipeline.scheduler.config:
            variance_type = validation_pipeline.scheduler.config.variance_type

            if variance_type in ["learned", "learned_range"]:
                variance_type = "fixed_small"

            scheduler_args["variance_type"] = variance_type

        validation_pipeline.scheduler = UniPCMultistepScheduler.from_config(validation_pipeline.scheduler.config,
                                                                            **scheduler_args)
        validation_pipeline = validation_pipeline.to(accelerator.device)
        validation_pipeline.set_progress_bar_config(disable=True)
        if args.attention == "xformers":
            validation_pipeline.enable_xformers_memory_efficient_attention()

        if args.seed is None or args.seed == -1:
            seed = int(random.randrange(21474836147))
        else:
            seed = args.seed
        generator = torch.Generator(device=accelerator.device).manual_seed(seed)

        images = []
        # Get random items from the dataset
        all_prompts = []
        all_train_data = train_dataset.train_img_data
        for item in all_train_data:
            all_prompts.append(item['text'])

        prompts = []

        # TODO: Make a wrapper or this for auto1111
        image_handler = ImageHandler(user_name=user)
        random_indices = random.sample(range(len(all_prompts)), min(len(all_prompts), args.num_save_samples))
        out_dir = os.path.join(args.model_dir, "samples")
        for i in random_indices:
            prompts.append(all_prompts[i])
        for i in range(len(prompts)):
            with torch.autocast("cuda"):
                image = validation_pipeline(prompts[i], num_inference_steps=30, generator=generator).images[0]

            prompt_dats = PromptData()
            prompt_dats.prompt = prompts[i]
            prompt_dats.steps = 30
            prompt_dats.seed = seed
            img_path = image_handler.save_image(image, out_dir, prompt_dats)
            images.append(img_path)
        update_status({"images": images, "prompts": prompts})
        for tracker in accelerator.trackers:
            if tracker.name == "tensorboard":
                np_images = np.stack([np.asarray(img) for img in images])
                tracker.writer.add_images("validation", np_images, epoch, dataformats="NHWC")
            else:
<<<<<<< HEAD
                logger.warning(f"image logging not implemented for {tracker.name}")
=======
                msg = f"Exception initializing accelerator: {e}"
            logger.warning(msg)
            result.msg = msg
            result.config = args
            stop_profiler(profiler)
            return result

        # This is the secondary status bar
        pbar2 = mytqdm(
            disable=not accelerator.is_local_main_process,
            position=1,
            user=user,
            target="dreamProgress",
            index=1
        )
        # Currently, it's not possible to do gradient accumulation when training two models with
        # accelerate.accumulate This will be enabled soon in accelerate. For now, we don't allow gradient
        # accumulation when training two models.
        # TODO (patil-suraj): Remove this check when gradient accumulation with two models is enabled in accelerate.
        if (
                stop_text_percentage != 0
                and gradient_accumulation_steps > 1
                and accelerator.num_processes > 1
        ):
            msg = (
                "Gradient accumulation is not supported when training the text encoder in distributed training. "
                "Please set gradient_accumulation_steps to 1. This feature will be supported in the future. Text "
                "encoder training will be disabled."
            )
            logger.warning(msg)
            status.textinfo = msg
            update_status({"status": msg})
            stop_text_percentage = 0
        pretrained_path = args.get_pretrained_model_name_or_path()
        logger.debug(f"Pretrained path: {pretrained_path}")

        count, instance_prompts, class_prompts = generate_classifiers(
            args, class_gen_method=class_gen_method, accelerator=accelerator, ui=False, pbar=pbar2
        )
        pbar2.reset()
        if status.interrupted:
            result.msg = "Training interrupted."
            stop_profiler(profiler)
            return result

        if class_gen_method == "Native Diffusers" and count > 0:
            unload_system_models()

        def create_vae():
            vae_path = (
                args.pretrained_vae_name_or_path
                if args.pretrained_vae_name_or_path
                else args.get_pretrained_model_name_or_path()
            )
            disable_safe_unpickle()
            new_vae = AutoencoderKL.from_pretrained(
                vae_path,
                subfolder=None if args.pretrained_vae_name_or_path else "vae",
                revision=args.revision,
            )
            enable_safe_unpickle()
            new_vae.requires_grad_(False)
            new_vae.to(accelerator.device, dtype=weight_dtype)
            return new_vae

        disable_safe_unpickle()
        # Load the tokenizer

        tokenizer = AutoTokenizer.from_pretrained(
            os.path.join(pretrained_path, "tokenizer"),
            revision=args.revision,
            use_fast=False,
        )
>>>>>>> b4053def

        del validation_pipeline
        cleanup()

    text_encoder = None

    stop_text_percentage = args.stop_text_encoder
    train_unet = args.train_unet
    train_lora = args.train_lora
    train_ema = args.train_ema
    train_oft = args.train_oft

    if args.train_mode == "finetune" or args.train_mode == "SDXL" or train_oft:
        train_unet = True
        stop_text_percentage = 0

    if args.train_mode == "SDXL":
        train_ema = False

    if not train_unet:
        stop_text_percentage = 1

    if args.train_mode == "controlnet":
        stop_text_percentage = 0
        train_unet = False
        train_lora = False
        train_oft = False
        train_ema = False

    args.max_token_length = int(args.max_token_length)
    if not args.pad_tokens and args.max_token_length > 75:
        args.pad_tokens = True

    precision = args.mixed_precision if not args.cpu_only else "no"

    weight_dtype = torch.float32
    if precision == "fp16":
        weight_dtype = torch.float16
    elif precision == "bf16":
        weight_dtype = torch.bfloat16

    accelerator_project_config = ProjectConfiguration(total_limit=args.checkpoints_total_limit,
                                                      project_dir=args.pretrained_model_name_or_path,
                                                      logging_dir=logging_dir)

    try:
        accelerator = Accelerator(
            gradient_accumulation_steps=args.gradient_accumulation_steps,
            mixed_precision=args.mixed_precision,
            log_with="tensorboard",
            project_config=accelerator_project_config,
            cpu=args.cpu_only
        )

        run_name = "dreambooth.events"
        max_log_size = 250 * 1024  # specify the maximum log size

    except Exception as e:
        if "AcceleratorState" in str(e):
            msg = "Change in precision detected, please restart the webUI entirely to use new precision."
        else:
            msg = f"Exception initializing accelerator: {e}"
        logger.warning(msg)
        result.msg = msg
        result.config = args
        return result

    # This is the secondary status bar
    pbar2 = mytqdm(
        disable=not accelerator.is_local_main_process,
        position=1,
        user=user,
        target="dreamProgress",
        index=1
    )

    # Currently, it's not possible to do gradient accumulation when training two models with
    # accelerate.accumulate This will be enabled soon in accelerate. For now, we don't allow gradient
    # accumulation when training two models.
    # TODO (patil-suraj): Remove this check when gradient accumulation with two models is enabled in accelerate.
    if (
            stop_text_percentage != 0
            and args.gradient_accumulation_steps > 1
            and accelerator.num_processes > 1
    ):
        msg = (
            "Gradient accumulation is not supported when training the text encoder in distributed training. "
            "Please set gradient_accumulation_steps to 1. This feature will be supported in the future. Text "
            "encoder training will be disabled."
        )

        logger.warning(msg)
        status.textinfo = msg
        update_status({"status": msg})
        stop_text_percentage = 0

    pbar2.reset()
    if status.interrupted:
        result.msg = "Training interrupted."
        return result

    unload_system_models()
    if accelerator.is_local_main_process:
        datasets.utils.logging.set_verbosity_warning()
        transformers.utils.logging.set_verbosity_warning()
        diffusers.utils.logging.set_verbosity_info()
    else:
        datasets.utils.logging.set_verbosity_error()
        transformers.utils.logging.set_verbosity_error()
        diffusers.utils.logging.set_verbosity_error()

    # If passed along, set the training seed now.
    if args.seed is not None:
        set_seed(args.seed)

    # TODO: Use "normal" db gen method here

    disable_safe_unpickle()

    tokenizer_path = os.path.join(args.get_pretrained_model_name_or_path(), "tokenizer")
    logger.debug(f"Loading tokenizer from {tokenizer_path}")
    # Load the tokenizers
    tokenizer = AutoTokenizer.from_pretrained(
        tokenizer_path,
        revision=args.revision,
        use_fast=False,
    )

    # import correct text encoder class
    text_encoder_cls = import_model_class_from_model_name_or_path(
        args.get_pretrained_model_name_or_path(), args.revision
    )

    ema_unet = None
    unet_lora_params = None
    text_encoder_lora_params = None
    controlnet = None
    oft_params = {}

    # Load scheduler and models
    with ContextManagers(deepspeed_zero_init_disabled_context_manager()):
        text_encoder = text_encoder_cls.from_pretrained(
            args.pretrained_model_name_or_path,
            subfolder="text_encoder",
            revision=args.revision,
            torch_dtype=torch.float32,
        )
    printm("Created tenc")
    vae = create_vae(args, accelerator.device, weight_dtype)
    vae_factor = vae.config.scaling_factor

    printm("Created vae")

    unet = UNet2DConditionModel.from_pretrained(
        args.get_pretrained_model_name_or_path(),
        subfolder="unet",
        revision=args.revision,
        torch_dtype=torch.float32,
    )

    # Disable info log message
    unet_logger = logging.getLogger('diffusers.models.unet_2d_condition')
    unet_logger.setLevel(logging.WARNING)

    if args.train_mode == "controlnet":
        controlnet_dir = os.path.join(args.pretrained_model_name_or_path, "controlnet")
        if os.path.exists(controlnet_dir):
            logger.info("Loading existing controlnet weights")
            controlnet = ControlNetModel.from_pretrained(controlnet_dir)
        else:
            logger.info("Initializing controlnet weights from unet")
            controlnet = ControlNetModel.from_unet(unet)

    if train_lora:
        if args.train_mode == "SDXL":
            unet.requires_grad_(False)
            unet.to(accelerator.device, dtype=weight_dtype)
        else:
            unet_lora_params, text_encoder_lora_params, text_encoder = load_lora(args, stop_text_percentage, unet,
                                                                                 text_encoder)
    elif train_ema:
        ema_unet = UNet2DConditionModel.from_pretrained(os.path.join(args.pretrained_model_name_or_path, "unet"))
        ema_unet = EMAModel(ema_unet.parameters(), model_cls=UNet2DConditionModel, model_config=ema_unet.config)

    elif train_oft:
        unet, accelerator, oft_params = apply_oft(unet, accelerator, args.oft_eps, args.oft_rank, args.oft_coft)
        stop_text_percentage = 0
        # TODO: Move these elsewhere
        vae.requires_grad_(False)
        text_encoder.requires_grad_(False)
        unet.requires_grad_(False)

    tokenizer_two = None
    text_encoder_two = None

    if args.train_mode == "SDXL":
        tokenizer_two = AutoTokenizer.from_pretrained(
            args.pretrained_model_name_or_path, subfolder="tokenizer_2", revision=args.revision, use_fast=False
        )

        text_encoder_cls_two = import_model_class_from_model_name_or_path(
            args.pretrained_model_name_or_path, args.revision, subfolder="text_encoder_2"
        )

        text_encoder_two = text_encoder_cls_two.from_pretrained(
            args.pretrained_model_name_or_path, subfolder="text_encoder_2", revision=args.revision
        )

        text_encoder_two.requires_grad_(False)
        text_encoder_two.to(accelerator.device, dtype=weight_dtype)
        if args.train_lora:
            unet_lora_attn_procs = {}
            unet_lora_params = []
            for name, attn_processor in unet.attn_processors.items():
                cross_attention_dim = None if name.endswith("attn1.processor") else unet.config.cross_attention_dim
                hidden_size = None
                if name.startswith("mid_block"):
                    hidden_size = unet.config.block_out_channels[-1]
                elif name.startswith("up_blocks"):
                    block_id = int(name[len("up_blocks.")])
                    hidden_size = list(reversed(unet.config.block_out_channels))[block_id]
                elif name.startswith("down_blocks"):
                    block_id = int(name[len("down_blocks.")])
                    hidden_size = unet.config.block_out_channels[block_id]
                if hidden_size is not None:
                    lora_attn_processor_class = (
                        LoRAAttnProcessor2_0 if hasattr(F, "scaled_dot_product_attention") else LoRAAttnProcessor
                    )
                    module = lora_attn_processor_class(hidden_size=hidden_size, cross_attention_dim=cross_attention_dim)
                    unet_lora_attn_procs[name] = module
                    unet_lora_params.extend(module.parameters())

            unet.set_attn_processor(unet_lora_attn_procs)

    if args.attention == "xformers" and not args.cpu_only:
        if is_xformers_available():
            import xformers

            xformers_version = version.parse(xformers.__version__)
            if xformers_version == version.parse("0.0.16"):
                logger.warning(
                    "xFormers 0.0.16 cannot be used for training in some GPUs. If you observe problems during training, please update xFormers to at least 0.0.17. See https://huggingface.co/docs/diffusers/main/en/optimization/xformers for more details."
                )
        else:
            raise ValueError(
                "xformers is not available. Make sure it is installed correctly"
            )
        xformerify(unet, False)
        xformerify(vae, False)

    unet = torch2ify(unet)
    if version.parse(accelerate.__version__) >= version.parse("0.16.0"):
        # create custom saving & loading hooks so that `accelerator.save_state(...)` serializes in a nice format
        # TODO: Add lora saving hooks here.
        def save_model_hook(models, weights, output_dir):
            if train_oft:
                oft_unet = accelerator.unwrap_model(unet)
                oft_unet.save_attn_procs(os.path.join(output_dir, "unet_oft"))

            elif train_lora and args.train_mode != "SDXL":
                save_lora(args, stop_text_percentage, accelerator, unet, text_encoder, pbar2,
                          user_model_dir=user_model_dir)
            elif train_lora and args.train_mode == "SDXL":
                logger.debug("Saving lora weights...")
                update_status({"status": "Saving lora weights..."})
                unet_lora_layers_to_save = None

                for model in models:
                    unet_lora_layers_to_save = unet_attn_processors_state_dict(model)

                    # make sure to pop weight so that corresponding model is not saved again
                    weights.pop()

                LoraLoaderMixin.save_lora_weights(
                    output_dir,
                    unet_lora_layers=unet_lora_layers_to_save,
                    text_encoder_lora_layers=None,
                    safe_serialization=True
                )
            else:
                if train_ema:
                    ema_unet.save_pretrained(os.path.join(output_dir, "unet_ema"))

                for model in models:
                    sub_dir = None
                    if isinstance(model, type(accelerator.unwrap_model(unet))):
                        sub_dir = "unet"
                    if isinstance(model, type(accelerator.unwrap_model(text_encoder))):
                        sub_dir = "text_encoder"
                    if controlnet is not None:
                        if isinstance(model, type(controlnet)):
                            sub_dir = "controlnet"
                    if sub_dir:
                        model.save_pretrained(os.path.join(output_dir, sub_dir))
                    else:
                        logger.debug("Not saving: {}".format(type(model)))
                    # make sure to pop weight so that corresponding model is not saved again
                    weights.pop()

        def load_model_hook(models, input_dir):
            if args.train_mode == "SDXL" and args.train_lora:
                unet_ = None
                text_encoder_ = None

                while len(models) > 0:
                    model = models.pop()

                    if isinstance(model, type(accelerator.unwrap_model(unet))):
                        unet_ = model
                    else:
                        raise ValueError(f"unexpected save model: {model.__class__}")

                lora_state_dict, network_alpha = LoraLoaderMixin.lora_state_dict(input_dir)
                LoraLoaderMixin.load_lora_into_unet(lora_state_dict, network_alpha=network_alpha, unet=unet_)
                LoraLoaderMixin.load_lora_into_text_encoder(
                    lora_state_dict, network_alpha=network_alpha, text_encoder=text_encoder_
                )
            else:
                if train_oft and os.path.exists(os.path.join(input_dir, "unet_oft")):
                    oft_unet = accelerator.unwrap_model(unet)
                    oft_unet.load_attn_procs(os.path.join(input_dir, "unet_oft"))
                if train_ema:
                    load_model = EMAModel.from_pretrained(os.path.join(input_dir, "unet_ema"), UNet2DConditionModel)
                    ema_unet.load_state_dict(load_model.state_dict())
                    ema_unet.to(accelerator.device)
                    del load_model

                for i in range(len(models)):
                    # pop models so that they are not loaded again
                    model = models.pop()
                    if isinstance(model, type(accelerator.unwrap_model(text_encoder))):
                        # load transformers style into model
                        load_model = text_encoder_cls.from_pretrained(os.path.join(input_dir, "text_encoder"))
                        model.config = load_model.config
                        model.load_state_dict(load_model.state_dict())
                    elif isinstance(model, type(accelerator.unwrap_model(unet))):
                        # load diffusers style into model
                        load_model = UNet2DConditionModel.from_pretrained(os.path.join(input_dir, "unet"))
                        model.register_to_config(**load_model.config)
                        model.load_state_dict(load_model.state_dict())

                    elif controlnet is not None and isinstance(model, type(controlnet)):
                        load_model = ControlNetModel.from_pretrained(os.path.join(input_dir, "controlnet"))
                        model.load_state_dict(load_model.state_dict())

                    del load_model

        accelerator.register_save_state_pre_hook(save_model_hook)
        accelerator.register_load_state_pre_hook(load_model_hook)

    # control requires_grad attribute based on conditions
    text_encoder.requires_grad_(not stop_text_percentage == 0)
    unet.requires_grad_(not (train_lora or not train_unet))

    # control gradient_checkpointing based on args.gradient_checkpointing flag
    if args.gradient_checkpointing:
        if controlnet is not None:
            controlnet.enable_gradient_checkpointing()
        if train_unet and not train_lora:
            unet.enable_gradient_checkpointing()
        if stop_text_percentage != 0:
            text_encoder.gradient_checkpointing_enable()

    # move text_encoder to the appropriate device
    if stop_text_percentage == 0:
        text_encoder.to(accelerator.device, dtype=weight_dtype)
        if text_encoder_two is not None:
            text_encoder_two.to(accelerator.device, dtype=weight_dtype)

    # Check that all trainable models are in full precision
    low_precision_error_string = (
        "Please make sure to always have all model weights in full float32 precision when starting training - even if"
        " doing mixed precision training. copy of the weights should still be float32."
    )

    if accelerator.unwrap_model(unet).dtype != torch.float32 and not train_lora and args.train_mode != "SDXL":
        raise ValueError(
            f"Unet loaded as datatype {accelerator.unwrap_model(unet).dtype}. {low_precision_error_string}"
        )

    if stop_text_percentage != 0 and accelerator.unwrap_model(text_encoder).dtype != torch.float32:
        raise ValueError(
            f"Text encoder loaded as datatype {accelerator.unwrap_model(text_encoder).dtype}."
            f" {low_precision_error_string}"
        )

    # Enable TF32 for faster training on Ampere GPUs,
    # cf https://pytorch.org/docs/stable/notes/cuda.html#tensorfloat-32-tf32-on-ampere-devices
    if torch.cuda.is_available() and torch.cuda.get_device_capability()[0] == 8:
        torch.backends.cuda.matmul.allow_tf32 = True

    # Create shared unet/tenc learning rate variables
    learning_rate = args.learning_rate if not train_lora else args.learning_rate_lora
    txt_learning_rate = args.learning_rate_txt if not train_lora else args.learning_rate_txt

    if train_lora:
        if args.train_mode == "SDXL":
            logger.debug("Loading SDXL Lora...")
            # now we will add new LoRA weights to the attention layers
            # Set correct lora layers
            unet_lora_attn_procs = {}
            unet_lora_params = []
            unet.requires_grad_(False)
            hidden_size = None
            for name, attn_processor in unet.attn_processors.items():
                cross_attention_dim = None if name.endswith("attn1.processor") else unet.config.cross_attention_dim
                if name.startswith("mid_block"):
                    hidden_size = unet.config.block_out_channels[-1]
                elif name.startswith("up_blocks"):
                    block_id = int(name[len("up_blocks.")])
                    hidden_size = list(reversed(unet.config.block_out_channels))[block_id]
                elif name.startswith("down_blocks"):
                    block_id = int(name[len("down_blocks.")])
                    hidden_size = unet.config.block_out_channels[block_id]

                if hidden_size is not None:
                    lora_attn_processor_class = (
                        LoRAAttnProcessor2_0 if hasattr(F, "scaled_dot_product_attention") else LoRAAttnProcessor
                    )
                    module = lora_attn_processor_class(hidden_size=hidden_size, cross_attention_dim=cross_attention_dim)
                    unet_lora_attn_procs[name] = module
                    unet_lora_params.extend(module.parameters())
            unet.set_attn_processor(unet_lora_attn_procs)
            params_to_optimize = unet_lora_params
            logger.debug(f"We have {len(unet_lora_params)} LoRA parameters")
        else:
            logger.info(
                "Training LoRA. Learning rate for unet: {}, text encoder: {}".format(learning_rate, txt_learning_rate))
            params_to_optimize = itertools.chain(*unet_lora_params) if stop_text_percentage == 0 else [
                {"params": itertools.chain(*unet_lora_params), "lr": learning_rate},
                {"params": itertools.chain(*text_encoder_lora_params), "lr": txt_learning_rate},
            ]
    elif train_oft:
        params_to_optimize = oft_params
    elif stop_text_percentage != 0:
        params_to_optimize = [
            {"params": itertools.chain(unet.parameters()), "lr": learning_rate},
            {"params": itertools.chain(text_encoder.parameters()), "lr": txt_learning_rate},
        ] if train_unet else [
            {"params": itertools.chain(text_encoder.parameters()), "lr": txt_learning_rate},
        ]
    else:
        params_to_optimize = [
            {"params": itertools.chain(unet.parameters()), "lr": learning_rate},
        ]

    if args.train_mode == "controlnet":
        params_to_optimize = [
            {"params": itertools.chain(controlnet.parameters()), "lr": learning_rate},
        ]
    logger.debug(f"Getting da optimizer: {args.optimizer} {learning_rate}")

    optimizer = get_optimizer(
        params_to_optimize,
        learning_rate=learning_rate,
        betas=(args.adam_beta1, args.adam_beta2),
        weight_decay=args.adam_weight_decay,
        eps=args.adam_epsilon,
        optimizer=args.optimizer
    )

    if len(optimizer.param_groups) > 1:
        try:
            optimizer.param_groups[1]["weight_decay"] = args.tenc_weight_decay
            optimizer.param_groups[1]["grad_clip_norm"] = args.tenc_grad_clip_norm
        except:
            logger.warning("Exception setting tenc weight decay")
            traceback.print_exc()

    noise_scheduler = get_noise_scheduler(args)

    def cleanup_memory():
        try:
            if controlnet:
                del controlnet
            if unet:
                del unet
            if ema_unet:
                del ema_unet
            if text_encoder:
                del text_encoder
            if text_encoder_two:
                del text_encoder_two
            if tokenizer:
                del tokenizer
            if tokenizer_two:
                del tokenizer_two
            if optimizer:
                del optimizer
            if train_dataloader:
                del train_dataloader
            if train_dataset:
                del train_dataset
            if lr_scheduler:
                del lr_scheduler
            if vae:
                del vae
        except:
            pass
        cleanup(True)

    if args.train_mode == "SDXL":
        logger.debug("Training SDXL, enabling latent caching.")
        args.cache_latents = True

    if args.cache_latents:
        vae.to(accelerator.device, dtype=weight_dtype)
        vae.requires_grad_(False)
        vae.eval()

    if status.interrupted:
        result.msg = "Training interrupted."
        return result

    printm("Loading dataset...")
    pbar2.reset()
    pbar2.set_description("Loading dataset")
    logger.debug(f"Dataset dir is {args.model_dir}")

    train_dataset = None
    with_prior_preservation = False

    if args.train_mode == "default" or args.train_mode == "SDXL":
        count, instance_prompts, class_prompts = generate_classifiers(args, accelerator=accelerator, ui=False,
                                                                      pbar=pbar2)
        tokenizers = [tokenizer] if tokenizer_two is None else [tokenizer, tokenizer_two]
        text_encoders = [text_encoder] if text_encoder_two is None else [text_encoder, text_encoder_two]
        logger.debug(f"Creating DB/SDXL Dataset: {len(text_encoders)}")
        train_dataset = generate_dataset(
            instance_prompts=instance_prompts,
            class_prompts=class_prompts,
            batch_size=args.train_batch_size,
            tokenizer=tokenizers,
            text_encoder=text_encoders,
            accelerator=accelerator,
            vae=vae if args.cache_latents else None,
            debug=False,
            model_dir=args.model_dir,
            max_token_length=args.max_token_length,
            pbar=pbar2
        )
        if train_dataset.class_count > 0:
            with_prior_preservation = True

    elif args.train_mode == "finetune":
        train_dataset = FtDataset(
            instance_data_dir=args.train_data_dir,
            resolution=args.resolution,
            batch_size=args.train_batch_size,
            hflip=args.hflip,
            shuffle_tags=args.shuffle_tags,
            strict_tokens=args.strict_tokens,
            dynamic_img_norm=args.dynamic_img_norm,
            not_pad_tokens=not args.pad_tokens,
            model_dir=args.model_dir,
            tokenizer=tokenizer,
            vae=vae,
            cache_latents=args.cache_latents,
            user=user,
            use_dir_tags=args.use_dir_tags,
        )
    elif args.train_mode == "controlnet":
        train_dataset = ControlDataset(
            instance_data_dir=args.train_data_dir,
            resolution=args.resolution,
            batch_size=args.train_batch_size,
            hflip=args.hflip,
            shuffle_tags=args.shuffle_tags,
            strict_tokens=args.strict_tokens,
            dynamic_img_norm=args.dynamic_img_norm,
            not_pad_tokens=not args.pad_tokens,
            model_dir=args.model_dir,
            tokenizer=tokenizer,
            vae=vae,
            cache_latents=args.cache_latents,
            user=user,
            use_dir_tags=args.use_dir_tags,
        )

    pbar2.reset()
    if train_dataset:
        printm("Dataset loaded.")
    else:
        logger.warning("Dataset not loaded.")
        result.msg = "Dataset not loaded."
        cleanup_memory()
        return result

    if args.cache_latents:
        printm("Unloading vae.")
        del vae
        # Preserve reference to vae for later checks
        vae = None

    if status.interrupted:
        result.msg = "Training interrupted."
        return result

    if train_dataset.__len__ == 0:
        msg = "Please provide a directory with actual images in it."
        logger.warning(msg)
        status.textinfo = msg
        update_status({"status": status})
        cleanup_memory()
        result.msg = msg
        result.config = args
        return result

    cleanup()

    def collate_fn_db(examples):
        input_ids = [example["input_ids"] for example in examples]
        pixel_values = [example["image"] for example in examples]
        types = [example["is_class"] for example in examples]
        weights = [
            current_prior_loss_weight if example["is_class"] else 1.0
            for example in examples
        ]
        loss_avg = 0
        for weight in weights:
            loss_avg += weight
        loss_avg /= len(weights)
        pixel_values = torch.stack(pixel_values)
        if not args.cache_latents:
            pixel_values = pixel_values.to(
                memory_format=torch.contiguous_format
            ).float()
        input_ids = torch.cat(input_ids, dim=0)

        batch_data = {
            "input_ids": input_ids,
            "images": pixel_values,
            "types": types,
            "loss_avg": loss_avg,
        }
        if "input_ids2" in examples[0]:
            input_ids_2 = [example["input_ids2"] for example in examples]
            input_ids_2 = torch.stack(input_ids_2)

            batch_data["input_ids2"] = input_ids_2
            batch_data["original_sizes_hw"] = torch.stack([torch.LongTensor(x["original_sizes_hw"]) for x in examples])
            batch_data["crop_top_lefts"] = torch.stack([torch.LongTensor(x["crop_top_lefts"]) for x in examples])
            batch_data["target_sizes_hw"] = torch.stack([torch.LongTensor(x["target_sizes_hw"]) for x in examples])
        return batch_data

    def collate_fn_sdxl(examples):
        has_attention_mask = "instance_attention_mask" in examples[0]

        input_ids = [example["input_ids"] for example in examples if not example["is_class"]]
        pixel_values = [example["image"] for example in examples if not example["is_class"]]
        add_text_embeds = [example["instance_added_cond_kwargs"]["text_embeds"] for example in examples if
                           not example["is_class"]]
        add_time_ids = [example["instance_added_cond_kwargs"]["time_ids"] for example in examples if
                        not example["is_class"]]
        # if has_attention_mask:
        #     attention_mask = [example["instance_attention_mask"] for example in examples]

        # Concat class and instance examples for prior preservation.
        # We do this to avoid doing two forward passes.
        if with_prior_preservation:
            input_ids += [example["input_ids"] for example in examples if example["is_class"]]
            pixel_values += [example["images"] for example in examples if example["is_class"]]
            add_text_embeds += [example["class_added_cond_kwargs"]["text_embeds"] for example in examples if
                                example["is_class"]]
            add_time_ids += [example["class_added_cond_kwargs"]["time_ids"] for example in examples if
                             example["is_class"]]

            # if has_attention_mask:
            #     attention_mask += [example["class_attention_mask"] for example in examples]

        pixel_values = torch.stack(pixel_values)
        pixel_values = pixel_values.to(memory_format=torch.contiguous_format).float()

        input_ids = torch.cat(input_ids, dim=0)
        add_text_embeds = torch.cat(add_text_embeds, dim=0)
        add_time_ids = torch.cat(add_time_ids, dim=0)

        batch = {
            "input_ids": input_ids,
            "images": pixel_values,
            "unet_added_conditions": {"text_embeds": add_text_embeds, "time_ids": add_time_ids},
        }

        # if has_attention_mask:
        #     batch["attention_mask"] = attention_mask

        return batch

    def collate_fn_finetune(examples):
        input_ids = [example["input_ids"] for example in examples]
        pixel_values = [example["image"] for example in examples]
        pixel_values = torch.stack(pixel_values)
        if not args.cache_latents:
            pixel_values = pixel_values.to(
                memory_format=torch.contiguous_format
            ).float()
        input_ids = torch.cat(input_ids, dim=0)

        batch_data = {
            "input_ids": input_ids,
            "images": pixel_values
        }
        return batch_data

    def collate_fn_controlnet(examples):
        input_ids = [example["input_ids"] for example in examples]
        input_ids_2 = None
        if "input_ids_2" in examples[0]:
            input_ids_2 = [example["input_ids_2"] for example in examples]

        pixel_values = [example["image"] for example in examples]
        pixel_values = torch.stack(pixel_values)

        control_image_values = [example["control_image"] for example in examples]
        control_image_values = torch.stack(control_image_values)

        if not args.cache_latents:
            pixel_values = pixel_values.to(
                memory_format=torch.contiguous_format
            ).float()
            control_image_values = control_image_values.to(
                memory_format=torch.contiguous_format
            ).float()

        input_ids = torch.cat(input_ids, dim=0)

        batch_data = {
            "input_ids": input_ids,
            "images": pixel_values,
            "control_images": control_image_values
        }
        if input_ids_2 is not None:
            input_ids_2 = torch.cat(input_ids_2, dim=0)
            batch_data["input_ids_2"] = input_ids_2

        return batch_data

    sampler = BucketSampler(train_dataset, args.train_batch_size)

    collate_fn = collate_fn_db
    if args.train_mode == "SDXL":
        collate_fn = collate_fn_sdxl
    elif args.train_mode == "finetune":
        collate_fn = collate_fn_finetune
    elif args.train_mode == "controlnet":
        collate_fn = collate_fn_controlnet

    train_dataloader = torch.utils.data.DataLoader(
        train_dataset,
        batch_size=1,
        batch_sampler=sampler,
        collate_fn=collate_fn,
        num_workers=0,
    )

    # This is separate, because optimizer.step is only called once per "step" in training, so it's not
    # affected by batch size
    num_update_steps_per_epoch = len(train_dataset)

    sched_train_steps = args.num_train_epochs * train_dataset.num_train_images

    lr_scale_pos = args.lr_scale_pos
    if with_prior_preservation:
        lr_scale_pos *= 2

    logger.debug(f"Setting learning rate to {learning_rate} and tenc to {txt_learning_rate}")
    lr_scheduler = UniversalScheduler(
        name=args.lr_scheduler,
        optimizer=optimizer,
        num_warmup_steps=args.lr_warmup_steps,
        total_training_steps=sched_train_steps,
        min_lr=args.learning_rate_min,
        total_epochs=args.num_train_epochs,
        num_cycles=args.lr_num_cycles,
        power=args.lr_power,
        factor=args.lr_factor,
        scale_pos=lr_scale_pos,
        unet_lr=learning_rate,
        tenc_lr=txt_learning_rate,
    )

    # create ema, fix OOM
    # Always prepare these components
    if train_oft:
        oft_params, optimizer, train_dataloader, lr_scheduler = accelerator.prepare(
            oft_params, optimizer, train_dataloader, lr_scheduler
        )
    elif args.train_mode == "controlnet":
        unet.to(accelerator.device, dtype=weight_dtype)

        controlnet, optimizer, train_dataloader, lr_scheduler = accelerator.prepare(
            controlnet, optimizer, train_dataloader, lr_scheduler
        )
    elif train_ema:
        ema_unet.model, unet, optimizer, train_dataloader, lr_scheduler = accelerator.prepare(
            ema_unet.model, unet, optimizer, train_dataloader, lr_scheduler
        )
    else:
        unet, optimizer, train_dataloader, lr_scheduler = accelerator.prepare(
            unet, optimizer, train_dataloader, lr_scheduler
        )

    # Conditionally prepare the text_encoder if stop_text_percentage is not zero
    if stop_text_percentage != 0:
        text_encoder = accelerator.prepare(text_encoder)
        if text_encoder_two is not None:
            text_encoder_two = accelerator.prepare(text_encoder_two)
    else:
        text_encoder.to(accelerator.device, dtype=weight_dtype)
        if text_encoder_two is not None:
            text_encoder_two.to(accelerator.device, dtype=weight_dtype)

    if not args.cache_latents and vae is not None:
        vae.to(accelerator.device, dtype=weight_dtype)

    # We need to recalculate our total training steps as the size of the training dataloader may have changed.
    num_update_steps_per_epoch = len(train_dataset)

    max_train_steps = args.num_train_epochs * num_update_steps_per_epoch
    # Afterwards we recalculate our number of training epochs
    # We need to initialize the trackers we use, and also store our configuration.
    # The trackers initialize automatically on the main process.
    if accelerator.is_main_process:
        train_string = args.train_mode
        if train_oft:
            train_string += "_oft"
        if train_ema:
            train_string += "_ema"
        if train_lora:
            train_string += "_lora"
        accelerator.init_trackers(train_string)

    # Calc steps
    def calc_max_steps(n_pics: int, n_batch: int):
        steps_per_epoch = math.ceil(n_pics / n_batch) * n_batch
        max_steps = args.num_train_epochs * steps_per_epoch
        return max_steps

    # Train!
    total_batch_size = args.train_batch_size * accelerator.num_processes * args.gradient_accumulation_steps
    max_train_epochs = args.num_train_epochs
    max_train_steps = calc_max_steps(len(train_dataset), total_batch_size)

    # we calculate our number of tenc training epochs
    text_encoder_epochs = round(max_train_epochs * stop_text_percentage)
    global_step = 0
    global_epoch = 0
    first_epoch = 0
    resume_step = 0
    grad_steps = 0
    epoch_steps = 0
    resume_from_checkpoint = False
    # Potentially load in the weights and states from a previous save
    if args.checkpoint != "" and args.checkpoint is not None:
        if args.checkpoint != "latest":
            path = os.path.join(args.model_dir, "checkpoints", args.checkpoint)
        else:
            # Get the most recent checkpoint
            dirs = os.listdir(os.path.join(args.model_dir, "checkpoints"))
            dirs = [d for d in dirs if d.startswith("checkpoint-")]
            dirs = sorted(dirs, key=lambda x: int(x.split("-")[1]))
            path = dirs[-1] if len(dirs) > 0 else None

        if path is None:
            accelerator.print(
                f"Checkpoint '{args.checkpoint}' does not exist. Starting a new training run."
            )
            resume_from_checkpoint = False
        else:
            resume_from_checkpoint = True
            accelerator.print(f"Resuming from checkpoint {path}")
            accelerator.load_state(os.path.join(args.model_dir, "checkpoints", path))
            global_step = int(path.split("-")[1])

            resume_global_step = global_step * args.gradient_accumulation_steps
            first_epoch = global_step // num_update_steps_per_epoch
            resume_step = resume_global_step % (num_update_steps_per_epoch * args.gradient_accumulation_steps)
    # Train!

    logger.info("***** Running training *****")
    if args.cpu_only:
        logger.info(f"  TRAINING WITH CPU ONLY")
    logger.info(f"  Training mode: {args.train_mode}")
    logger.info(f"  Num batches each epoch = {len(train_dataset) // args.train_batch_size}")
    logger.info(f"  Num Epochs = {max_train_epochs}")
    logger.info(f"  Batch Size Per Device = {args.train_batch_size}")
    logger.info(f"  Gradient Accumulation steps = {args.gradient_accumulation_steps}")
    logger.info(f"  Total train batch size (w. parallel, distributed & accumulation) = {total_batch_size}")
    logger.info(f"  Total optimization steps = {max_train_steps}")
    logger.info(f"  Precision = {args.mixed_precision}")
    logger.info(f"  Device = {accelerator.device}")
    logger.info(f"  Optimizer = {args.optimizer}")
    logger.info(f"  Checkpoint: {args.checkpoint}")
    logger.info(f"  Gradient Checkpointing: {args.gradient_checkpointing}")
    logger.info(f"  Initial learning rate = {args.learning_rate}")
    logger.info(f"  Initial txt learning rate = {txt_learning_rate}")
    logger.info(f"  Learning rate scheduler = {args.scheduler}")
    logger.info(f"  Text encoder epochs = {text_encoder_epochs}")
    logger.info(f"  Train UNET = {train_unet}")
    logger.info(f"  EMA: {train_ema}")
    logger.info(f"  LoRA: {train_lora}")
    logger.info(f"  OFT: {train_oft}")
    os.environ.__setattr__("CUDA_LAUNCH_BLOCKING", 1)

    # Only show the progress bar once on each machine.
    progress_bar = mytqdm(
        range(global_step, max_train_steps),
        disable=not accelerator.is_local_main_process,
        position=0
    )
    progress_bar.set_description(f"Epoch(0), Steps")
    progress_bar.set_postfix(refresh=True)
    args.revision = (
        args.revision if isinstance(args.revision, int) else
        int(args.revision) if str(args.revision).strip() else
        0
    )
    lifetime_step = args.revision
    status.job_count = max_train_steps
    status.job_no = global_step
    update_status({"progress_1_total": max_train_steps, "progress_1_job_current": global_step})
    training_complete = False
    msg = ""

    last_tenc = 0 < text_encoder_epochs
    if stop_text_percentage == 0:
        last_tenc = False
        if args.train_mode == "SDXL" and not args.train_lora:
            del text_encoders
            del tokenizers
            if text_encoder is not None:
                del text_encoder
            if text_encoder_two is not None:
                del text_encoder_two
            if tokenizer is not None:
                del tokenizer
            if tokenizer_two is not None:
                del tokenizer_two
            text_encoder = None
            text_encoder_two = None
            tokenizer = None
            tokenizer_two = None
            printm("Deleted text encoders.")

    cleanup()
    stats = {
        "loss": 0.0,
        "prior_loss": 0.0,
        "instance_loss": 0.0,
        "unet_lr": args.learning_rate,
        "session_epoch": 0,
        "lifetime_epoch": args.epoch,
        "total_session_epoch": args.num_train_epochs,
        "total_lifetime_epoch": args.epoch + args.num_train_epochs,
        "lifetime_step": args.revision,
        "session_step": 0,
        "total_session_step": max_train_steps,
        "total_lifetime_step": args.revision + max_train_steps,
        "steps_per_epoch": len(train_dataset),
        "iterations_per_second": 0.0,
        "vram": round(torch.cuda.memory_reserved(0) / 1024 ** 3, 1)
    }

    if train_oft:
        # calculate the hyperspherical energy fine-tuning
        mhe = MHE_OFT(unet, eps=args.oft_eps, rank=args.oft_rank)
        mhe_loss = mhe.calculate_mhe()
        accelerator.log({"mhe_loss": mhe_loss}, step=0)
        accelerator.log({"eps": args.oft_eps}, step=0)
        accelerator.log({"rank": args.oft_rank}, step=0)
        accelerator.log({"COFT": 1 if args.oft_coft else 0}, step=0)
    if stop_text_percentage != 0:
        stats["tenc_lr"] = txt_learning_rate
    save_weights = False
    try:
        for epoch in range(first_epoch, max_train_epochs):
            if training_complete:
                logger.debug("Training complete, breaking epoch.")
                break

            if train_unet:
                unet.train()
            elif train_lora:
                set_lora_requires_grad(unet, False)

            progress_bar.set_description(f"Epoch({epoch}), Steps")
            progress_bar.set_postfix(refresh=True)

            train_tenc = epoch < text_encoder_epochs
            if stop_text_percentage == 0:
                train_tenc = False

            if text_encoder is not None:
                if args.freeze_clip_normalization:
                    text_encoder.eval()
                    if text_encoder_two is not None:
                        text_encoder_two.eval()
                else:
                    text_encoder.train(train_tenc)
                    if text_encoder_two is not None:
                        text_encoder_two.train(train_tenc)

            if train_lora and text_encoder is not None:
                set_lora_requires_grad(text_encoder, train_tenc)
                # We need to enable gradients on an input for gradient checkpointing to work
                # This will not be optimized because it is not a param to optimizer
                text_encoder.text_model.embeddings.position_embedding.requires_grad_(train_tenc)
                if text_encoder_two is not None:
                    text_encoder_two.text_model.embeddings.position_embedding.requires_grad_(train_tenc)
            else:
                if text_encoder is not None:
                    text_encoder.requires_grad_(train_tenc)
                if text_encoder_two is not None:
                    text_encoder_two.requires_grad_(train_tenc)

            if last_tenc != train_tenc:
                last_tenc = train_tenc
                cleanup()

            loss_total = 0

            current_prior_loss_weight = current_prior_loss(
                args, current_epoch=global_epoch
            )
            for step, batch in enumerate(train_dataloader):
                # Skip steps until we reach the resumed step
                if status_handler is not None:
                    if status_handler.status.canceled:
                        logger.info("Training canceled, returning.")
                        if epoch > 0:
                            save_weights = True
                        break
                if resume_from_checkpoint and epoch == first_epoch and step < resume_step:
                    if step % args.gradient_accumulation_steps == 0:
                        progress_bar.update(args.train_batch_size)
                        progress_bar.reset()
                        status.job_count = max_train_steps
                        status.job_no += args.train_batch_size
                        stats["session_step"] += args.train_batch_size
                        stats["lifetime_step"] += args.train_batch_size
                        update_status(stats)
                        continue
                if args.simulate_training:
                    time.sleep(0.1)
                    continue

                # List to hold models
                accumulate_models = []

                # Check conditions and add models to the list
                if args.train_mode == "controlnet":
                    accumulate_models.append(controlnet)
                elif train_unet:
                    accumulate_models.append(unet)
                if stop_text_percentage > 0 and text_encoder is not None:
                    accumulate_models.append(text_encoder)
                    if text_encoder_two is not None:
                        accumulate_models.append(text_encoder_two)

                # Use a context manager to accumulate the models
                with contextlib.ExitStack() as stack:
                    for model in accumulate_models:
                        stack.enter_context(accelerator.accumulate(model))
                        # Convert images to latent space
                    with torch.no_grad():
                        if args.cache_latents:
                            latents = batch["images"].to(accelerator.device)
                        else:
                            latents = vae.encode(
                                batch["images"].to(dtype=weight_dtype)
                            ).latent_dist.sample()
                        latents = latents * vae_factor

                    # Sample noise that we'll add to the model input
                    noise = torch.randn_like(latents, device=latents.device)
                    if args.offset_noise != 0:
                        # https://www.crosslabs.org//blog/diffusion-with-offset-noise
                        noise += args.offset_noise * torch.randn(
                            (latents.shape[0],
                             latents.shape[1],
                             1,
                             1),
                            device=latents.device
                        )

                    if args.input_pertubation:
                        new_noise = noise + args.input_pertubation * torch.randn_like(noise)
                    b_size, channels, height, width = latents.shape
                    # Sample a random timestep for each image
                    timesteps = torch.randint(
                        0,
                        noise_scheduler.config.num_train_timesteps,
                        (b_size,),
                        device=latents.device
                    )
                    timesteps = timesteps.long()

                    # Add noise to the latents according to the noise magnitude at each timestep
                    # (this is the forward diffusion process)
                    if args.input_pertubation:
                        noisy_latents = noise_scheduler.add_noise(latents, new_noise, timesteps)
                    else:
                        noisy_latents = noise_scheduler.add_noise(latents, noise, timesteps)

                    # TODO: Figure out if we need to do something different here for SDXL
                    pad_tokens = args.pad_tokens if train_tenc else False

                    input_ids = batch["input_ids"]
                    encoder_hidden_states = None
                    if args.train_mode != "SDXL" and text_encoder is not None:
                        encoder_hidden_states = encode_hidden_state(
                            text_encoder,
                            batch["input_ids"],
                            pad_tokens,
                            b_size,
                            args.max_token_length,
                            tokenizer.model_max_length,
                            args.clip_skip,
                        )

                    if unet.config.in_channels > channels:
                        needed_additional_channels = unet.config.in_channels - channels
                        additional_latents = randn_tensor(
                            (b_size, needed_additional_channels, height, width),
                            device=noisy_latents.device,
                            dtype=noisy_latents.dtype,
                        )
                        noisy_latents = torch.cat([additional_latents, noisy_latents], dim=1)
                    if controlnet is not None:
                        if args.cache_latents:
                            controlnet_image = batch["control_images"].to(accelerator.device)
                        else:
                            controlnet_image = vae.encode(
                                batch["control_images"].to(dtype=weight_dtype)).latent_dist.sample()

                        down_block_res_samples, mid_block_res_sample = controlnet(
                            noisy_latents,
                            timesteps,
                            encoder_hidden_states=encoder_hidden_states,
                            controlnet_cond=controlnet_image,
                            return_dict=False,
                        )

                    # Get the target for loss depending on the prediction type
                    if noise_scheduler.config.prediction_type == "epsilon":
                        target = noise
                    elif noise_scheduler.config.prediction_type == "v_prediction":
                        target = noise_scheduler.get_velocity(latents, noise, timesteps)
                    else:
                        raise ValueError(f"Unknown prediction type {noise_scheduler.config.prediction_type}")

                    if controlnet is not None:
                        model_pred = unet(noisy_latents, timesteps, encoder_hidden_states=encoder_hidden_states,
                                          down_block_additional_residuals=[
                                              sample.to(dtype=weight_dtype) for sample in down_block_res_samples
                                          ],
                                          mid_block_additional_residual=mid_block_res_sample.to(dtype=weight_dtype),
                                          ).sample
                    else:
                        if args.train_mode == "SDXL":
                            with accelerator.autocast():
                                model_pred = unet(
                                    noisy_latents, timesteps, batch["input_ids"],
                                    added_cond_kwargs=batch["unet_added_conditions"]
                                ).sample
                        else:
                            # Predict the noise residual and compute loss
                            model_pred = unet(noisy_latents, timesteps, encoder_hidden_states).sample

                    if args.train_mode == "default":
                        # TODO: set a prior preservation flag and use that to ensure this ony happens in dreambooth
                        if not args.split_loss and not with_prior_preservation:
                            loss = instance_loss = torch.nn.functional.mse_loss(model_pred.float(), target.float(),
                                                                                reduction="mean")
                            loss *= batch["loss_avg"]
                        else:
                            # Predict the noise residual
                            if model_pred.shape[1] == 6:
                                model_pred, _ = torch.chunk(model_pred, 2, dim=1)

                            if with_prior_preservation:
                                # Chunk the noise and model_pred into two parts and compute the loss on each part separately.
                                model_pred, model_pred_prior = torch.chunk(model_pred, 2, dim=0)
                                target, target_prior = torch.chunk(target, 2, dim=0)

                                # Compute instance loss
                                loss = F.mse_loss(model_pred.float(), target.float(), reduction="mean")

                                # Compute prior loss
                                prior_loss = F.mse_loss(model_pred_prior.float(), target_prior.float(),
                                                        reduction="mean")
                            else:
                                # Compute loss
                                loss = F.mse_loss(model_pred.float(), target.float(), reduction="mean")
                    elif args.train_mode == "SDXL":
                        if with_prior_preservation:
                            # Chunk the noise and model_pred into two parts and compute the loss on each part separately.
                            model_pred, model_pred_prior = torch.chunk(model_pred, 2, dim=0)
                            target, target_prior = torch.chunk(target, 2, dim=0)

                            # Compute instance loss
                            loss = F.mse_loss(model_pred.float(), target.float(), reduction="mean")

                            # Compute prior loss
                            prior_loss = F.mse_loss(model_pred_prior.float(), target_prior.float(), reduction="mean")

                            # Add the prior loss to the instance loss.
                            loss = loss + args.prior_loss_weight * prior_loss
                        else:
                            loss = F.mse_loss(model_pred.float(), target.float(), reduction="mean")
                    else:
                        if args.snr_gamma == 0:
                            loss = F.mse_loss(model_pred.float(), target.float(), reduction="mean")
                        else:
                            # Compute loss-weights as per Section 3.4 of https://arxiv.org/abs/2303.09556.
                            # Since we predict the noise instead of x_0, the original formulation is slightly changed.
                            # This is discussed in Section 4.2 of the same paper.
                            snr = compute_snr(timesteps, noise_scheduler)
                            mse_loss_weights = (
                                    torch.stack([snr, args.snr_gamma * torch.ones_like(timesteps)], dim=1).min(dim=1)[
                                        0] / snr
                            )
                            # We first calculate the original loss. Then we mean over the non-batch dimensions and
                            # re-balance the sample-wise losses with their respective loss weights.
                            # Finally, we take the mean of the rebalanced loss.
                            loss = F.mse_loss(model_pred.float(), target.float(), reduction="none")
                            loss = loss.mean(dim=list(range(1, len(loss.shape)))) * mse_loss_weights
                            loss = loss.mean()

                    accelerator.backward(loss)

                    if accelerator.sync_gradients and not train_lora:
                        if train_oft:
                            params_to_clip = oft_params.parameters()
                        elif args.train_mode == "controlnet":
                            params_to_clip = (controlnet.parameters())
                        else:
                            if stop_text_percentage != 0:
                                if text_encoder_two is not None:
                                    params_to_clip = itertools.chain(unet.parameters(), text_encoder.parameters(),
                                                                     text_encoder_two.parameters())
                                else:
                                    params_to_clip = itertools.chain(unet.parameters(),
                                                                     text_encoder.parameters())
                            else:
                                params_to_clip = unet.parameters()

                        accelerator.clip_grad_norm_(params_to_clip, args.max_grad_norm)
                        if train_ema:
                            ema_unet.step(unet.parameters())
                        progress_bar.update(1)
                        grad_steps += 1
                        global_step += 1
                        accelerator.log({"loss": loss}, step=global_step)
                        train_loss = 0.0

                    optimizer.step()
                    lr_scheduler.step(args.train_batch_size)
                    if train_ema and ema_unet is not None:
                        ema_unet.step(unet)

                    optimizer.zero_grad(set_to_none=args.gradient_set_to_none)

                allocated = round(torch.cuda.memory_allocated(0) / 1024 ** 3, 1)
                cached = round(torch.cuda.memory_reserved(0) / 1024 ** 3, 1)
                lr_data = lr_scheduler.get_last_lr()
                last_lr = lr_data[0]
                last_tenc_lr = 0
                stats["lr_data"] = lr_data
                try:
                    if len(optimizer.param_groups) > 1:
                        last_tenc_lr = optimizer.param_groups[1]["lr"] if train_tenc else 0
                except:
                    logger.debug("Exception getting tenc lr")
                    pass

                if 'adapt' in args.optimizer:
                    last_lr = optimizer.param_groups[0]["d"] * optimizer.param_groups[0]["lr"]
                    if len(optimizer.param_groups) > 1:
                        try:
                            last_tenc_lr = optimizer.param_groups[1]["d"] * optimizer.param_groups[1]["lr"]
                        except:
                            logger.warning("Exception setting tenc weight decay")
                            traceback.print_exc()

                update_status(stats)
                global_step += args.train_batch_size
                args.revision += args.train_batch_size
                status.job_no += args.train_batch_size
                loss_step = loss.detach().item()
                if not train_oft:
                    loss_total += loss_step
                else:
                    mhe = MHE_OFT(unet, eps=args.oft_eps, rank=args.oft_rank)
                    loss_step = mhe.calculate_mhe()
                    loss_total += loss_step

                stats["session_step"] += args.train_batch_size
                stats["lifetime_step"] += args.train_batch_size
                stats["loss"] = loss_step

                logs = {
                    "lr": float(last_lr),
                    "loss": float(loss_step),
                    "vram": float(cached),
                }

                stats["vram"] = logs["vram"]
                stats["unet_lr"] = '{:.2E}'.format(Decimal(last_lr))
                if stop_text_percentage != 0:
                    stats["tenc_lr"] = '{:.2E}'.format(Decimal(last_tenc_lr))

                if args.split_loss and with_prior_preservation:
                    logs["inst_loss"] = float(instance_loss.detach().item())
                    logs["prior_loss"] = float(prior_loss.detach().item())
                    stats["instance_loss"] = logs["inst_loss"]
                    stats["prior_loss"] = logs["prior_loss"]

                if 'adapt' in args.optimizer:
                    status.textinfo2 = (
                        f"Loss: {'%.2f' % loss_step}, UNET DLR: {'{:.2E}'.format(Decimal(last_lr))}, TENC DLR: {'{:.2E}'.format(Decimal(last_tenc_lr))}, "
                        f"VRAM: {allocated}/{cached} GB"
                    )
                else:
                    status.textinfo2 = (
                        f"Loss: {'%.2f' % loss_step}, LR: {'{:.2E}'.format(Decimal(last_lr))}, "
                        f"VRAM: {allocated}/{cached} GB"
                    )

                progress_bar.update(args.train_batch_size)
                rate = progress_bar.format_dict["rate"] if "rate" in progress_bar.format_dict else None
                if rate is None:
                    rate_string = ""
                else:
                    if rate > 1:
                        rate_string = f"{rate:.2f} it/s"
                    else:
                        rate_string = f"{1 / rate:.2f} s/it" if rate != 0 else "N/A"
                stats["iterations_per_second"] = rate_string
                progress_bar.set_postfix(**logs)
                accelerator.log(logs, step=args.revision)

                logs = {"epoch_loss": loss_total / len(train_dataloader)}
                accelerator.log(logs, step=global_step)
                stats["epoch_loss"] = '%.2f' % (loss_total / len(train_dataloader))

                status.job_count = max_train_steps
                status.job_no = global_step
                stats["lifetime_step"] = args.revision
                stats["session_step"] = global_step
                # status0 = f"Steps: {global_step}/{max_train_steps} (Current), {rate_string}"
                # status1 = f"{args.revision}/{lifetime_step + max_train_steps} (Lifetime), Epoch: {global_epoch}"
                status.textinfo = (
                    f"Steps: {global_step}/{max_train_steps} (Current), {rate_string}"
                    f" {args.revision}/{lifetime_step + max_train_steps} (Lifetime), Epoch: {global_epoch}"
                )
                update_status(stats)

                if math.isnan(loss_step):
                    logger.warning("Loss is NaN, your model is dead. Cancelling training.")
                    status.interrupted = True
                    if status_handler:
                        status_handler.end("Training interrrupted due to NaN loss.")

                # Log completion message
                if training_complete or status.interrupted:
                    shared.in_progress = False
                    shared.in_progress_step = 0
                    shared.in_progress_epoch = 0
                    logger.debug("  Training complete (step check).")
                    if status.interrupted:
                        state = "canceled"
                    else:
                        state = "complete"

                    status.textinfo = (
                        f"Training {state} {global_step}/{max_train_steps}, {args.revision}"
                        f" total."
                    )
                    if status_handler:
                        status_handler.end(status.textinfo)
                    break

            # Create the pipeline using the trained modules and save it.
            if accelerator.is_main_process:
                accelerator.wait_for_everyone()
                args.epoch += 1
                stats["session_epoch"] = epoch
                if args.save_embedding_every != 0 and epoch % args.save_embedding_every == 0 and epoch != 0:
                    if accelerator.is_main_process:
                        if args.checkpoint is not None and args.checkpoint != "":
                            save_path = os.path.join(args.model_dir, "checkpoints", f"checkpoint-{global_step}")
                        else:
                            save_path = args.pretrained_model_name_or_path
                        args.save()
                        accelerator.save_state(save_path)
                        logger.info(f"Saved state to {save_path}")

                if args.save_preview_every != 0 and epoch % args.save_preview_every == 0 and epoch != 0:
                    if train_ema:
                        # Store the UNet parameters temporarily and load the EMA parameters to perform inference.
                        ema_unet.store(unet.parameters())
                        ema_unet.copy_to(unet.parameters())
                    try:
                        log_validation()
                    except:
                        logger.warning("Validation failed.")
                        traceback.print_exc()
                        cleanup()
                    if train_ema:
                        # Switch back to the original UNet parameters.
                        ema_unet.restore(unet.parameters())
    except Exception as e:
        logger.warning(f"Exception during training: {e}")
        traceback.print_exc()
        cleanup_memory()
        if status_handler is not None:
            status_handler.end(f"Training failed: {e}")

    # Create the pipeline using the trained modules and save it.
    accelerator.wait_for_everyone()
    if accelerator.is_main_process and save_weights:
        if controlnet is not None:
            controlnet = accelerator.unwrap_model(controlnet)
            controlnet.save_pretrained(os.path.join(args.pretrained_model_name_or_path, "controlnet"))
        else:
            unet = accelerator.unwrap_model(unet)
            if train_ema:
                ema_unet.copy_to(unet.parameters())
            elif train_lora:
                if args.train_mode == "SDXL" and train_lora:
                    unet = unet.to(torch.float32)
                    unet_lora_layers = unet_attn_processors_state_dict(unet)

                    LoraLoaderMixin.save_lora_weights(
                        save_directory=args.output_dir,
                        unet_lora_layers=unet_lora_layers,
                        text_encoder_lora_layers=None,
                    )
                else:
                    save_lora(args, stop_text_percentage, accelerator, unet, text_encoder, pbar2, True)
            else:
                update_status({"status": f"Training complete, saving pipeline."})
                pipeline = DiffusionPipeline.from_pretrained(
                    args.pretrained_model_name_or_path,
                    text_encoder=accelerator.unwrap_model(text_encoder),
                    unet=unet,
                    revision=args.revision,
                )
                pipeline.save_pretrained(args.pretrained_model_name_or_path)
                del pipeline
    accelerator.end_training()
    cleanup_memory()
    if status_handler is not None:
        status_handler.end("Training complete.")
    result.msg = msg
    result.config = args
    result.samples = last_samples
    return result<|MERGE_RESOLUTION|>--- conflicted
+++ resolved
@@ -237,9 +237,7 @@
                 np_images = np.stack([np.asarray(img) for img in images])
                 tracker.writer.add_images("validation", np_images, epoch, dataformats="NHWC")
             else:
-<<<<<<< HEAD
                 logger.warning(f"image logging not implemented for {tracker.name}")
-=======
                 msg = f"Exception initializing accelerator: {e}"
             logger.warning(msg)
             result.msg = msg
@@ -313,7 +311,6 @@
             revision=args.revision,
             use_fast=False,
         )
->>>>>>> b4053def
 
         del validation_pipeline
         cleanup()
