--- conflicted
+++ resolved
@@ -785,20 +785,7 @@
                                 
                             for sample in samples:
                                 last_samples.append(sample)
-<<<<<<< HEAD
-                                
-                            if len(samples) > 1:
-                                img_grid = images.image_grid(samples)
-                                status.current_image = img_grid
-                                del samples
-                                
-                        log_images = parse_logs(model_name=args.model_name)
-                        for log_image in log_images:
-                            last_samples.insert(0, log_image)
-=======
                             del samples
-
->>>>>>> c133631a
 
                     except Exception as em:
                         print(f"Exception with the stupid image again: {em}")
