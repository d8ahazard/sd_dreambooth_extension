--- conflicted
+++ resolved
@@ -747,7 +747,6 @@
                                 # print(f"Saving diffusion weights at step: {args.revision}.")
                                 s_pipeline.save_pretrained(os.path.join(args.model_dir, "working"))
 
-<<<<<<< HEAD
                             if save_checkpoint:
                                 compile_checkpoint(args.model_name, half=args.half_model, use_subdir=use_subdir,
                                                    reload_models=False, lora_path=out_file, log=False,
@@ -786,71 +785,32 @@
                                     if seed is None or seed == '' or seed == -1:
                                         seed = int(random.randrange(21474836147))
                                     g_cuda = torch.Generator(device=accelerator.device).manual_seed(seed)
-=======
-                        if save_checkpoint:
-                            compile_checkpoint(args.model_name, half=args.half_model, use_subdir=use_subdir,
-                                               reload_models=False, lora_path=out_file, log=False,
-                                               custom_model_name=custom_model_name)
-                        if args.use_ema:
-                            ema_unet.restore(unet.parameters())
-                        args.save()
-                    except Exception as ex:
-                        print(f"Exception saving checkpoint/model: {ex}")
-                        traceback.print_exc()
-                        pass
-                save_dir = args.model_dir
-
-                if save_image:
-                    status.textinfo = f"Saving preview image at step {args.revision}..."
-                    try:
-                        s_pipeline.set_progress_bar_config(disable=True)
-                        sample_dir = os.path.join(save_dir, "samples")
-                        os.makedirs(sample_dir, exist_ok=True)
-                        
-                        with accelerator.autocast(), torch.inference_mode():
-                            prompts = gen_dataset.get_sample_prompts()
-                            ci = 0
-                            samples = []
-                            last_samples = []
-                            
-                            for c in prompts:
-                                seed = c.seed
-                                if seed is None or seed == '' or seed == -1:
-                                    seed = int(random.randrange(21474836147))
-                                g_cuda = torch.Generator(device=accelerator.device).manual_seed(seed)
-                                
-                                for si in tqdm(range(c.n_samples), desc="Generating samples"):
->>>>>>> dfe5433f
                                     s_image = s_pipeline(c.prompt, num_inference_steps=c.steps,
                                                          guidance_scale=c.scale,
                                                          negative_prompt=c.negative_prompt,
                                                          height=args.resolution,
                                                          width=args.resolution,
                                                          generator=g_cuda).images[0]
-<<<<<<< HEAD
                                     sample_prompts.append(c.prompt)
                                     samples.append(s_image)
                                     image_name = os.path.join(sample_dir, f"sample_{args.revision}-{ci}.png")
                                     txt_name = image_name.replace(".png", ".txt")
-=======
-                                    
-                                    status.current_image = s_image
-                                    samples.append(s_image)
-                                    image_name = os.path.join(sample_dir, f"sample_{args.revision}-{ci}{si}.png")
-                                    txt_name = image_name.replace(".jpg", ".txt")
-                                    
->>>>>>> dfe5433f
                                     with open(txt_name, "w", encoding="utf8") as txt_file:
                                         txt_file.write(c.prompt)
                                         
                                     s_image.save(image_name)
-<<<<<<< HEAD
-                                    ci += 1
-                                for sample in samples:
-                                    last_samples.append(sample)
-                                for prompt in sample_prompts:
-                                    last_prompts.append(prompt)
-                                del samples
+                                    
+                                    notification_target = args.notification_webhook_url
+                                    if is_valid_notification_target(notification_target):
+                                        send_training_update(notification_target, s_image, 
+                                                             args.model_name, c.prompt,
+                                                             global_step, args.revision)
+                                        
+                                ci += 1
+                                
+                            for sample in samples:
+                                last_samples.append(sample)
+                            del samples
 
                         except Exception as em:
                             print(f"Exception saving sample: {em}")
@@ -874,24 +834,6 @@
                         db_shared.status.sample_prompts = last_prompts
                         del log_images
                     except:
-=======
-                                    
-                                    notification_target = args.notification_webhook_url
-                                    if is_valid_notification_target(notification_target):
-                                        send_training_update(notification_target, s_image, 
-                                                             args.model_name, c.prompt,
-                                                             global_step, args.revision)
-                                        
-                                ci += 1
-                                
-                            for sample in samples:
-                                last_samples.append(sample)
-                            del samples
-
-                    except Exception as em:
-                        print(f"Exception with the stupid image again: {em}")
-                        traceback.print_exc()
->>>>>>> dfe5433f
                         pass
                 if args.use_lora:
                     cleanup()
