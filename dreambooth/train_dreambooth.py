--- conflicted
+++ resolved
@@ -39,7 +39,6 @@
 from transformers import AutoTokenizer
 
 from dreambooth import shared
-from dreambooth.dataclasses.db_config import DreamboothConfig
 from dreambooth.dataclasses.prompt_data import PromptData
 from dreambooth.dataclasses.train_result import TrainResult
 from dreambooth.dataset.bucket_sampler import BucketSampler
@@ -198,15 +197,13 @@
             pass
 
 
-def main(args: DreamboothConfig, class_gen_method: str = "Native Diffusers", user: str = None) -> TrainResult:
+def main(class_gen_method: str = "Native Diffusers", user: str = None) -> TrainResult:
     """
-    @param args: DreamboothConfig - I don't know why we removed this, but please leave it.
     @param class_gen_method: Image Generation Library.
     @param user: User to send training updates to (for new UI)
     @return: TrainResult
     """
-    # We're not doing this, it makes it rely on Auto1111
-    #args = shared.db_model_config
+    args = shared.db_model_config
     status_handler = None
     logging_dir = Path(args.model_dir, "logging")
     global export_diffusers, user_model_dir
@@ -252,6 +249,7 @@
         if not args.train_unet:
             stop_text_percentage = 1
 
+        n_workers = 0
         args.max_token_length = int(args.max_token_length)
         if not args.pad_tokens and args.max_token_length > 75:
             logger.warning("Cannot raise token length limit above 75 when pad_tokens=False")
@@ -464,61 +462,6 @@
                         f" {low_precision_error_string}"
                     )
 
-<<<<<<< HEAD
-        unet_lora_params = None
-
-        # Determine whether to use lora and set paths
-        use_lora = args.use_lora and args.lora_model_name
-        lora_path = os.path.join(args.model_dir, "loras", args.lora_model_name) if use_lora else None
-        lora_txt = lora_path.replace(".pt", "_txt.pt") if use_lora else None
-
-        # Handle invalid paths
-        if use_lora and (not os.path.exists(lora_path) or not os.path.isfile(lora_path)):
-            lora_path, lora_txt = None, None
-            use_lora = False
-
-        # Define unet parameters
-        unet_lora_params = None
-        if use_lora:
-            injectable_lora = get_target_module("injection", args.use_lora_extended)
-            target_module = get_target_module("module", args.use_lora_extended)
-            unet_lora_params, _ = injectable_lora(
-                unet,
-                r=args.lora_unet_rank,
-                loras=lora_path,
-                target_replace_module=target_module,
-            )
-
-        # Define text encoder parameters
-        text_encoder_lora_params = None
-        if use_lora and stop_text_percentage != 0:
-            text_encoder.requires_grad_(False)
-            inject_trainable_txt_lora = get_target_module("injection", False)
-            text_encoder_lora_params, _ = inject_trainable_txt_lora(
-                text_encoder,
-                target_replace_module=TEXT_ENCODER_DEFAULT_TARGET_REPLACE,
-                r=args.lora_txt_rank,
-                loras=lora_txt,
-            )
-
-        # Combine parameters to optimize
-        if use_lora:
-            params_to_optimize = itertools.chain(*unet_lora_params) if stop_text_percentage == 0 else [
-                {"params": itertools.chain(*unet_lora_params), "lr": learning_rate},
-                {"params": itertools.chain(*text_encoder_lora_params), "lr": txt_learning_rate},
-            ]
-        elif stop_text_percentage != 0:
-            params_to_optimize = [
-                {"params": itertools.chain(unet.parameters()), "lr": learning_rate},
-                {"params": itertools.chain(text_encoder.parameters()), "lr": txt_learning_rate},
-            ] if args.train_unet else [
-                {"params": itertools.chain(text_encoder.parameters()), "lr": txt_learning_rate},
-            ]
-        else:
-            params_to_optimize = [
-                {"params": itertools.chain(unet.parameters()), "lr": learning_rate},
-            ]
-=======
             if args.gradient_checkpointing:
                 if args.train_unet:
                     unet.enable_gradient_checkpointing()
@@ -609,7 +552,6 @@
                     )
                     unet_lora_attn_procs[name] = module
                     unet_lora_params.extend(module.parameters())
->>>>>>> 0edc62e8
 
                 unet.set_attn_processor(unet_lora_attn_procs)
 
@@ -670,31 +612,6 @@
                     logger.warning("Exception setting tenc weight decay")
                     traceback.print_exc()
 
-<<<<<<< HEAD
-        printm("Loading dataset...")
-        pbar2.reset()
-        pbar2.set_description("Loading dataset")
-        logger.debug(f"Dataset dir is {args.model_dir}")
-        train_dataset = generate_dataset(
-            instance_prompts=instance_prompts,
-            class_prompts=class_prompts,
-            batch_size=train_batch_size,
-            tokenizer=tokenizer,
-            vae=vae if args.cache_latents else None,
-            debug=False,
-            model_dir=args.model_dir,
-            pbar=pbar2
-        )
-        pbar2.reset()
-        if train_dataset:
-            printm("Dataset loaded.")
-        else:
-            logger.warning("Dataset not loaded.")
-            result.msg = "Dataset not loaded."
-            stop_profiler(profiler)
-            cleanup_memory()
-            return result
-=======
             if len(optimizer.param_groups) > 2:
                 try:
                     optimizer.param_groups[2]["weight_decay"] = args.tenc_weight_decay
@@ -702,7 +619,6 @@
                 except:
                     logger.warning("Exception setting tenc weight decay")
                     traceback.print_exc()
->>>>>>> 0edc62e8
 
             noise_scheduler = get_noise_scheduler(args)
             global to_delete
@@ -868,38 +784,6 @@
 
                 return batch
 
-<<<<<<< HEAD
-        train_dataloader = torch.utils.data.DataLoader(
-            train_dataset,
-            batch_size=1,
-            batch_sampler=sampler,
-            collate_fn=collate_fn,
-            num_workers=0,
-        )
-
-        # This is separate, because optimizer.step is only called once per "step" in training, so it's not
-        # affected by batch size
-        sched_train_steps = args.num_train_epochs * train_dataset.num_train_images
-
-        lr_scale_pos = args.lr_scale_pos
-        if class_prompts:
-            lr_scale_pos *= 2
-
-        lr_scheduler = UniversalScheduler(
-            name=args.lr_scheduler,
-            optimizer=optimizer,
-            num_warmup_steps=args.lr_warmup_steps,
-            total_training_steps=sched_train_steps,
-            min_lr=args.learning_rate_min,
-            total_epochs=args.num_train_epochs,
-            num_cycles=args.lr_cycles,
-            power=args.lr_power,
-            factor=args.lr_factor,
-            scale_pos=lr_scale_pos,
-            unet_lr=learning_rate,
-            tenc_lr=txt_learning_rate,
-        )
-=======
             sampler = BucketSampler(train_dataset, train_batch_size)
 
             collate_fn = collate_fn_db
@@ -912,7 +796,6 @@
                 collate_fn=collate_fn,
                 num_workers=n_workers,
             )
->>>>>>> 0edc62e8
 
             max_train_steps = args.num_train_epochs * len(train_dataset)
 
@@ -994,33 +877,6 @@
             if accelerator.is_main_process:
                 accelerator.init_trackers("dreambooth")
 
-<<<<<<< HEAD
-        # Calc steps
-        def calc_max_steps(n_pics: int, n_batch: int):
-            steps_per_epoch = math.ceil(n_pics / n_batch) * n_batch
-            max_steps = args.num_train_epochs * steps_per_epoch
-            return max_steps
-
-        total_batch_size = train_batch_size * accelerator.num_processes * gradient_accumulation_steps
-        max_train_epochs = args.num_train_epochs
-        max_train_steps = calc_max_steps(len(train_dataset), total_batch_size)
-
-        # we calculate our number of tenc training epochs
-        text_encoder_epochs = round(max_train_epochs * stop_text_percentage)
-        global_step = 0
-        global_epoch = 0
-        session_epoch = 0
-        first_epoch = 0
-        resume_step = 0
-        last_model_save = 0
-        last_image_save = 0
-        resume_from_checkpoint = False
-        new_hotness = os.path.join(
-            args.model_dir, "checkpoints", f"checkpoint-{args.snapshot}"
-        )
-        if os.path.exists(new_hotness):
-            logger.debug(f"Resuming from checkpoint {new_hotness}")
-=======
             # Train!
             total_batch_size = (
                     train_batch_size * accelerator.num_processes * gradient_accumulation_steps
@@ -1041,7 +897,6 @@
             )
             if os.path.exists(new_hotness):
                 logger.debug(f"Resuming from checkpoint {new_hotness}")
->>>>>>> 0edc62e8
 
                 try:
                     import modules.shared
@@ -1506,20 +1361,6 @@
                         if os.path.isdir(weights_dir) and "_tmp" in weights_dir:
                             shutil.rmtree(weights_dir)
 
-<<<<<<< HEAD
-                    printm("Starting cleanup.")
-                    if args.tomesd:
-                        tomesd.remove_patch(s_pipeline)
-
-                    del s_pipeline
-                    cleanup()
-
-                    if os.path.isdir(tmp_dir):
-                        shutil.rmtree(tmp_dir)
-                
-                    if "generator" in locals():
-                        del generator
-=======
                         if "generator" in locals():
                             del generator
 
@@ -1552,7 +1393,6 @@
                         status.current_image = last_samples
                         update_status({"images": last_samples, "prompts": last_prompts})
                         pbar2.update()
->>>>>>> 0edc62e8
 
 
                     if args.cache_latents:
