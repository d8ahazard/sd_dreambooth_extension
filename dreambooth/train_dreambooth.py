import argparse
import hashlib
import itertools
import logging
import math
import os
import random
import traceback
from contextlib import nullcontext
from pathlib import Path
from typing import Optional

import torch
import torch.nn.functional as F
import torch.utils.checkpoint
from accelerate import Accelerator
from diffusers import AutoencoderKL, DDIMScheduler, DiffusionPipeline, UNet2DConditionModel
from diffusers.optimization import get_scheduler
from diffusers.utils import logging as dl
from huggingface_hub import HfFolder, whoami
from torch.utils.data import Dataset
from tqdm.auto import tqdm
from transformers import AutoTokenizer, PretrainedConfig, CLIPTextModel

from extensions.sd_dreambooth_extension.dreambooth import xattention
from extensions.sd_dreambooth_extension.dreambooth.SuperDataset import SuperDataset
from extensions.sd_dreambooth_extension.dreambooth.db_config import DreamboothConfig, from_file
from extensions.sd_dreambooth_extension.dreambooth.diff_to_sd import compile_checkpoint
from extensions.sd_dreambooth_extension.dreambooth.dreambooth import printm
from extensions.sd_dreambooth_extension.dreambooth.finetune_utils import FilenameTextGetter, encode_hidden_state, \
    PromptDataset, EMAModel
<<<<<<< HEAD
from extensions.sd_dreambooth_extension.dreambooth.utils import cleanup, sanitize_name, list_features, is_image, \
    save_image, truncate_file_path
from modules import shared, sd_models
=======
from extensions.sd_dreambooth_extension.dreambooth.utils import cleanup, sanitize_name, list_features, is_image
from extensions.sd_dreambooth_extension.lora_diffusion import inject_trainable_lora, extract_lora_ups_down, \
    save_lora_weight
from extensions.sd_dreambooth_extension.lora_diffusion.lora import weight_apply_lora
from modules import shared, paths
>>>>>>> 82f7c9e3

# Custom stuff
try:
    cmd_dreambooth_models_path = shared.cmd_opts.dreambooth_models_path
except:
    cmd_dreambooth_models_path = None

pil_features = list_features()
mem_record = {}
with_prior = False

# End custom stuff

torch.backends.cudnn.benchmark = True

logger = logging.getLogger(__name__)
# define a Handler which writes DEBUG messages or higher to the sys.stderr
console = logging.StreamHandler()
console.setLevel(logging.DEBUG)
logger.addHandler(console)
logger.setLevel(logging.DEBUG)
dl.set_verbosity_error()


def import_model_class_from_model_name_or_path(pretrained_model_name_or_path: str, revision):
    text_encoder_config = PretrainedConfig.from_pretrained(
        pretrained_model_name_or_path,
        subfolder="text_encoder",
        revision=revision,
    )
    model_class = text_encoder_config.architectures[0]

    if model_class == "CLIPTextModel":
        from transformers import CLIPTextModel

        return CLIPTextModel
    elif model_class == "RobertaSeriesModelWithTransformation":
        from diffusers.pipelines.alt_diffusion.modeling_roberta_series import RobertaSeriesModelWithTransformation

        return RobertaSeriesModelWithTransformation
    else:
        raise ValueError(f"{model_class} is not supported.")


def parse_args(input_args=None):
    parser = argparse.ArgumentParser(description="Simple example of a training script.")
    parser.add_argument(
        "--pretrained_model_name_or_path",
        type=str,
        default=None,
        required=True,
        help="Path to pretrained model or model identifier from huggingface.co/models.",
    )
    parser.add_argument(
        "--pretrained_vae_name_or_path",
        type=str,
        default=None,
        help="Path to pretrained vae or vae identifier from huggingface.co/models.",
    )
    parser.add_argument(
        "--revision",
        type=str,
        default=None,
        required=False,
        help="Revision of pretrained model identifier from huggingface.co/models.",
    )
    parser.add_argument(
        "--tokenizer_name",
        type=str,
        default=None,
        help="Pretrained tokenizer name or path if not the same as model_name",
    )
    parser.add_argument(
        "--instance_data_dir",
        type=str,
        default=None,
        help="A folder containing the training data of instance images.",
    )
    parser.add_argument(
        "--class_data_dir",
        type=str,
        default=None,
        help="A folder containing the training data of class images.",
    )
    parser.add_argument(
        "--instance_prompt",
        type=str,
        default=None,
        help="The prompt with identifier specifying the instance",
    )
    parser.add_argument(
        "--class_prompt",
        type=str,
        default=None,
        help="The prompt to specify images in the same class as provided instance images.",
    )
    parser.add_argument(
        "--pad_tokens",
        default=False,
        action="store_true",
        help="Flag to pad tokens to length 77.",
    )
    parser.add_argument(
        "--with_prior_preservation",
        default=False,
        action="store_true",
        help="Flag to add prior preservation loss.",
    )
    parser.add_argument("--prior_loss_weight", type=float, default=1.0, help="The weight of prior preservation loss.")
    parser.add_argument(
        "--num_class_images",
        type=int,
        default=100,
        help=(
            "Minimal class images for prior preservation loss. If there are not enough images already present in"
            " class_data_dir, additional images will be sampled with class_prompt."
        ),
    )
    parser.add_argument(
        "--output_dir",
        type=str,
        default="text-inversion-model",
        help="The output directory where the model predictions and checkpoints will be written.",
    )
    parser.add_argument("--seed", type=int, default=-1, help="A seed for reproducible training.")
    parser.add_argument(
        "--resolution",
        type=int,
        default=512,
        help=(
            "The resolution for input images, all the images in the train/validation dataset will be resized to this"
            " resolution"
        ),
    )
    parser.add_argument(
        "--center_crop", action="store_true", help="Whether to center crop images before resizing to resolution"
    )
    parser.add_argument("--train_text_encoder", action="store_true", help="Whether to train the text encoder")
    parser.add_argument(
        "--train_batch_size", type=int, default=4, help="Batch size (per device) for the training dataloader."
    )
    parser.add_argument(
        "--sample_batch_size", type=int, default=4, help="Batch size (per device) for sampling images."
    )
    parser.add_argument("--num_train_epochs", type=int, default=1)
    parser.add_argument(
        "--max_train_steps",
        type=int,
        default=None,
        help="Total number of training steps to perform.  If provided, overrides num_train_epochs.",
    )
    parser.add_argument("--save_steps", type=int, default=500, help="Save checkpoint every X updates steps.")
    parser.add_argument(
        "--gradient_accumulation_steps",
        type=int,
        default=1,
        help="Number of updates steps to accumulate before performing a backward/update pass.",
    )
    parser.add_argument(
        "--gradient_checkpointing",
        action="store_true",
        help="Whether or not to use gradient checkpointing to save memory at the expense of slower backward pass.",
    )
    parser.add_argument(
        "--learning_rate",
        type=float,
        default=5e-6,
        help="Initial learning rate (after the potential warmup period) to use.",
    )
    parser.add_argument(
        "--scale_lr",
        action="store_true",
        default=False,
        help="Scale the learning rate by the number of GPUs, gradient accumulation steps, and batch size.",
    )
    parser.add_argument(
        "--lr_scheduler",
        type=str,
        default="constant",
        help=(
            'The scheduler type to use. Choose between ["linear", "cosine", "cosine_with_restarts", "polynomial",'
            ' "constant", "constant_with_warmup"]'
        ),
    )
    parser.add_argument(
        "--lr_warmup_steps", type=int, default=500, help="Number of steps for the warmup in the lr scheduler."
    )
    parser.add_argument(
        "--use_8bit_adam", action="store_true", help="Whether or not to use 8-bit Adam from bitsandbytes."
    )
    parser.add_argument("--adam_beta1", type=float, default=0.9, help="The beta1 parameter for the Adam optimizer.")
    parser.add_argument("--adam_beta2", type=float, default=0.999, help="The beta2 parameter for the Adam optimizer.")
    parser.add_argument("--adam_weight_decay", type=float, default=1e-2, help="Weight decay to use.")
    parser.add_argument("--adam_epsilon", type=float, default=1e-08, help="Epsilon value for the Adam optimizer")
    parser.add_argument("--max_grad_norm", default=1.0, type=float, help="Max gradient norm.")
    parser.add_argument("--push_to_hub", action="store_true", help="Whether or not to push the model to the Hub.")
    parser.add_argument("--hub_token", type=str, default=None, help="The token to use to push to the Model Hub.")
    parser.add_argument(
        "--hub_model_id",
        type=str,
        default=None,
        help="The name of the repository to keep in sync with the local `output_dir`.",
    )
    parser.add_argument(
        "--logging_dir",
        type=str,
        default="logs",
        help=(
            "[TensorBoard](https://www.tensorflow.org/tensorboard) log directory. Will default to"
            " *output_dir/runs/**CURRENT_DATETIME_HOSTNAME***."
        ),
    )
    parser.add_argument(
        "--mixed_precision",
        type=str,
        default=None,
        choices=["no", "fp16", "bf16"],
        help=(
            "Whether to use mixed precision. Choose between fp16 and bf16 (bfloat16). Bf16 requires PyTorch >="
            " 1.10.and an Nvidia Ampere GPU.  Default to the value of accelerate config of the current system or the"
            " flag passed with the `accelerate.launch` command. Use this argument to override the accelerate config."
        ),
    )
    parser.add_argument("--not_cache_latents", action="store_true",
                        help="Do not precompute and cache latents from VAE.")
    parser.add_argument("--hflip", action="store_true", help="Apply horizontal flip data augmentation.")
    parser.add_argument("--local_rank", type=int, default=-1, help="For distributed training: local_rank")
    parser.add_argument(
        "--concepts_list",
        type=str,
        default=None,
        help="Path to json containing multiple concepts, will overwrite parameters like instance_prompt, "
             "class_prompt, etc.",
    )
    parser.add_argument(
        "--use_ema",
        type=bool,
        default=False,
        help="Use EMA for unet",
    )
    parser.add_argument(
        "--max_token_length",
        type=int,
        default=75,
        help="Token length when padding tokens.",
    )
    parser.add_argument(
        "--half_model",
        type=bool,
        default=False,
        help="Generate half-precision checkpoints (Saves space, minor difference in output)",
    )
    parser.add_argument(
        "--instance_token",
        type=str,
        default="",
        help="Instance token used to swap subjects in file prompts."
    )
    parser.add_argument(
        "--class_token",
        type=bool,
        default=False,
        help="Instance token used to swap subjects in file prompts."
    )
    parser.add_argument(
        "--attention",
        type=str,
        choices=["default", "xformers", "flash_attention"],
        default="default",
        help="Type of attention to use."
    )

    if input_args is not None:
        args = parser.parse_args(input_args)
    else:
        args = parser.parse_args()

    env_local_rank = int(os.environ.get("LOCAL_RANK", -1))
    if env_local_rank != -1 and env_local_rank != args.local_rank:
        args.local_rank = env_local_rank

    if args.with_prior_preservation:
        if args.class_data_dir is None:
            raise ValueError("You must specify a data directory for class images.")
        if args.class_prompt is None:
            raise ValueError("You must specify prompt for class images.")
    else:
        if args.class_data_dir is not None:
            logger.warning("You need not use --class_data_dir without --with_prior_preservation.")
        if args.class_prompt is not None:
            logger.warning("You need not use --class_prompt without --with_prior_preservation.")

    return args


class LatentsDataset(Dataset):
    def __init__(self, latents_cache, text_encoder_cache, concepts_cache):
        self.latents_cache = latents_cache
        self.text_encoder_cache = text_encoder_cache
        self.concepts_cache = concepts_cache
        self.current_index = 0
        self.current_concept = 0

    def __len__(self):
        return len(self.latents_cache)

    def __getitem__(self, index):
        self.current_concept = self.concepts_cache[index]
        return self.latents_cache[index], self.text_encoder_cache[index]


class AverageMeter:
    def __init__(self, name=None):
        self.name = name
        self.avg: torch.Tensor = None
        self.sum = 0
        self.count = 0

    def reset(self):
        self.sum = self.count = self.avg = 0

    def update(self, val, n=1):
        self.sum += val * n
        self.count += n
        self.avg = self.sum / self.count


def get_full_repo_name(model_id: str, organization: Optional[str] = None, token: Optional[str] = None):
    if token is None:
        token = HfFolder.get_token()
    if organization is None:
        username = whoami(token)["name"]
        return f"{username}/{model_id}"
    else:
        return f"{organization}/{model_id}"


def main(args: DreamboothConfig, memory_record, use_subdir, lora_model=None, lora_alpha=1) -> tuple[DreamboothConfig, dict, str]:

    global with_prior
    text_encoder = None
    args.tokenizer_name = None
    global mem_record
    mem_record = memory_record
    max_train_steps = args.max_train_steps
    logging_dir = Path(args.model_dir, "logging")
    args.max_token_length = int(args.max_token_length)
    if not args.pad_tokens and args.max_token_length > 75:
        print("Cannot raise token length limit above 75 when pad_tokens=False")

    if args.attention == "xformers":
        xattention.replace_unet_cross_attn_to_xformers()
    elif args.attention == "flash_attention":
        xattention.replace_unet_cross_attn_to_flash_attention()
    else:
        xattention.replace_unet_cross_attn_to_default()

    weight_dtype = torch.float32
    if args.mixed_precision == "fp16":
        weight_dtype = torch.float16
    elif args.mixed_precision == "bf16":
        weight_dtype = torch.bfloat16

    try:
        accelerator = Accelerator(
            gradient_accumulation_steps=args.gradient_accumulation_steps,
            mixed_precision=args.mixed_precision,
            log_with="tensorboard",
            logging_dir=logging_dir,
            cpu=args.use_cpu
        )
    except Exception as e:
        if "AcceleratorState" in e:
            msg = "Change in precision detected, please restart the webUI entirely to use new precision."
        else:
            msg = f"Exception initializing accelerator: {e}"
        print(msg)
        return args, mem_record, msg
    # Currently, it's not possible to do gradient accumulation when training two models with accelerate.accumulate
    # This will be enabled soon in accelerate. For now, we don't allow gradient accumulation when training two models.
    # TODO (patil-suraj): Remove this check when gradient accumulation with two models is enabled in accelerate.
    if args.train_text_encoder and args.gradient_accumulation_steps > 1 and accelerator.num_processes > 1:
        msg = "Gradient accumulation is not supported when training the text encoder in distributed training. " \
              "Please set gradient_accumulation_steps to 1. This feature will be supported in the future. Text " \
              "encoder training will be disabled."
        print(msg)
        shared.state.textinfo = msg
        args.train_text_encoder = False

    concept_pipeline = None
    c_idx = 0

    for concept in args.concepts_list:
        cur_class_images = 0
        print(f"Checking concept: {concept}")
        text_getter = FilenameTextGetter()
        print(f"Concept requires {concept.num_class_images} images.")
        with_prior = concept.num_class_images > 0
        if with_prior:
            class_images_dir = concept["class_data_dir"]
            if class_images_dir == "" or class_images_dir is None or class_images_dir == shared.script_path:
                class_images_dir = os.path.join(args.model_dir, f"classifiers_{c_idx}")
                print(f"Class image dir is not set, defaulting to {class_images_dir}")
            class_images_dir = Path(class_images_dir)
            class_images_dir.mkdir(parents=True, exist_ok=True)
            for x in class_images_dir.iterdir():
                if is_image(x, pil_features):
                    cur_class_images += 1
            print(f"Class dir {class_images_dir} has {cur_class_images} images.")
            if cur_class_images < concept.num_class_images:
                num_new_images = concept.num_class_images - cur_class_images
                shared.state.textinfo = f"Generating {num_new_images} class images for training..."
                torch_dtype = torch.float16 if accelerator.device.type == "cuda" else torch.float32
                if concept_pipeline is None:
                    concept_pipeline = DiffusionPipeline.from_pretrained(
                        args.pretrained_model_name_or_path,
                        vae=AutoencoderKL.from_pretrained(
                            args.pretrained_vae_name_or_path or args.pretrained_model_name_or_path,
                            subfolder=None if args.pretrained_vae_name_or_path else "vae",
                            revision=args.revision,
                            torch_dtype=torch_dtype
                        ),
                        torch_dtype=torch_dtype,
                        requires_safety_checker=False,
                        safety_checker=None,
                        revision=args.revision
                    )

                    concept_pipeline.set_progress_bar_config(disable=True)
                    concept_pipeline.to(accelerator.device)

                shared.state.job_count = num_new_images
                shared.state.job_no = 0
                filename_texts = [text_getter.read_text(x) for x in Path(concept.instance_data_dir).iterdir() if
                                  is_image(x, pil_features)]
                sample_dataset = PromptDataset(concept.class_prompt, num_new_images, filename_texts, concept.class_token,
                                               concept.instance_token)
                with accelerator.autocast(), torch.inference_mode():
                    generated_images = 0
                    s_len = sample_dataset.__len__() - 1
                    pbar = tqdm(total=num_new_images)
                    while generated_images < num_new_images:
                        if shared.state.interrupted:
                            print("Generation canceled.")
                            shared.state.textinfo = "Training canceled."
                            return args, mem_record, "Training canceled."
                        example = sample_dataset.__getitem__(random.randrange(0, s_len))
                        images = concept_pipeline(example["prompt"], num_inference_steps=concept.class_infer_steps,
                                                  guidance_scale=concept.class_guidance_scale,
                                                  height=args.resolution,
                                                  width=args.resolution,
                                                  negative_prompt=concept.class_negative_prompt,
                                                  num_images_per_prompt=args.sample_batch_size).images

                        for i, image in enumerate(images):
                            if shared.state.interrupted:
                                print("Generation canceled.")
                                shared.state.textinfo = "Training canceled."
                                return args, mem_record, "Training canceled."
<<<<<<< HEAD
                            
                            if args.save_class_txt:
                                image_base = hashlib.sha1(image.tobytes()).hexdigest()
                            else:
                                image_base = sanitize_name(example["prompt"])
                                
                            save_image(image, class_images_dir, image_base, f"{generated_images + cur_class_images}-")
                            
=======

                            image_base = hashlib.sha1(image.tobytes()).hexdigest()
                            image_filename = str(class_images_dir / f"{generated_images + cur_class_images}-" \
                                                                    f"{image_base}.jpg")
                            image.save(image_filename)
>>>>>>> 82f7c9e3
                            if args.save_class_txt:
                                txt_filename = truncate_file_path(str(class_images_dir), f"{generated_images + cur_class_images}-{image_base}", "txt")
                                with open(txt_filename, "w", encoding="utf8") as file:
                                    file.write(example["prompt"])
                                    
                            shared.state.job_no += 1
                            generated_images += 1
                            shared.state.textinfo = f"Class image {generated_images}/{num_new_images}, " \
                                                    f"Prompt: '{example['prompt']}'"
                                                    
                            shared.state.current_image = image
                            pbar.update()
                            
                    del pbar
                del sample_dataset
        c_idx += 1
    del concept_pipeline
    del text_getter
    
    cleanup()

    # Load the tokenizer
    if args.tokenizer_name:
        tokenizer = AutoTokenizer.from_pretrained(
            args.tokenizer_name,
            revision=args.revision,
            use_fast=False,
        )
    else:
        tokenizer = AutoTokenizer.from_pretrained(
            os.path.join(args.pretrained_model_name_or_path, "tokenizer"),
            revision=args.revision,
            use_fast=False,
        )

    # import correct text encoder class
    text_encoder_cls = import_model_class_from_model_name_or_path(args.pretrained_model_name_or_path, args.revision)

    # Load models and create wrapper for stable diffusion
    text_encoder = text_encoder_cls.from_pretrained(
        args.pretrained_model_name_or_path,
        subfolder="text_encoder",
        revision=args.revision,
    )
    unet = UNet2DConditionModel.from_pretrained(
        args.pretrained_model_name_or_path,
        subfolder="unet",
        revision=args.revision,
        torch_dtype=torch.float32
    )

    printm("Loaded model.")

    def create_vae():
        vae_path = args.pretrained_vae_name_or_path if args.pretrained_vae_name_or_path else \
            args.pretrained_model_name_or_path
        result = AutoencoderKL.from_pretrained(
            vae_path,
            subfolder=None if args.pretrained_vae_name_or_path else "vae",
            revision=args.revision
        )
        result.requires_grad_(False)
        result.to(accelerator.device, dtype=weight_dtype)
        return result

    vae = create_vae()

    if not args.train_text_encoder:
        text_encoder.requires_grad_(False)

    if args.gradient_checkpointing:
        unet.enable_gradient_checkpointing()
        if args.train_text_encoder:
            text_encoder.gradient_checkpointing_enable()

    if args.use_lora:
        unet.requires_grad_(False)
        if lora_model:
            lora_path = os.path.join(paths.models_path, "lora", lora_model)
            if os.path.exists(lora_path):
                print(f"Applying lora weights: {lora_path}")
                weight_apply_lora(unet, torch.load(lora_path), lora_alpha)

        unet_lora_params, train_names = inject_trainable_lora(unet)

    else:
        unet_lora_params = None

    if args.scale_lr:
        args.learning_rate = (
                args.learning_rate * args.gradient_accumulation_steps * args.train_batch_size *
                accelerator.num_processes
        )

    # Use 8-bit Adam for lower memory usage or to fine-tune the model in 16GB GPUs
    use_adam = False
    optimizer_class = torch.optim.AdamW

    if args.use_8bit_adam:
        try:
            import bitsandbytes as bnb
            optimizer_class = bnb.optim.AdamW8bit
            use_adam = True
        except Exception as a:
            logger.warning(f"Exception importing 8bit adam: {a}")
            traceback.print_exc()

    if args.use_lora:
        params_to_optimize = (
            itertools.chain(*unet_lora_params, text_encoder.parameters())
            if args.train_text_encoder
            else itertools.chain(*unet_lora_params)
        )
    else:
        params_to_optimize = (
            itertools.chain(unet.parameters(),
                            text_encoder.parameters()) if args.train_text_encoder else unet.parameters()
        )
    optimizer = optimizer_class(
        params_to_optimize,
        lr=args.learning_rate,
        betas=(args.adam_beta1, args.adam_beta2),
        weight_decay=args.adam_weight_decay,
        eps=args.adam_epsilon,
    )

    noise_scheduler = DDIMScheduler.from_pretrained(args.pretrained_model_name_or_path, subfolder="scheduler")

    def cleanup_memory():
        try:
            printm("CLEANUP: ")
            if unet:
                del unet
            if text_encoder:
                del text_encoder
            if tokenizer:
                del tokenizer
            if optimizer:
                del optimizer
            if train_dataloader:
                del train_dataloader
            if train_dataset:
                del train_dataset
            if lr_scheduler:
                del lr_scheduler
            if vae:
                del vae
            if ema_unet:
                del ema_unet
            if unet_lora_params:
                del unet_lora_params
        except:
            pass
        try:
            cleanup(True)
        except:
            pass
        printm("Cleanup Complete.")

    train_dataset = SuperDataset(
        concepts_list=args.concepts_list,
        tokenizer=tokenizer,
        size=args.resolution,
        center_crop=args.center_crop,
        lifetime_steps=args.revision,
        pad_tokens=args.pad_tokens,
        hflip=args.hflip,
        max_token_length=args.max_token_length
    )

    if train_dataset.__len__ == 0:
        msg = "Please provide a directory with actual images in it."
        print(msg)
        shared.state.textinfo = msg
        cleanup_memory()
        return args, mem_record, msg

    def collate_fn(examples):
        input_ids = [ex["instance_prompt_ids"] for ex in examples]
        pixel_values = [ex["instance_images"] for ex in examples]

        # Concat class and instance examples for prior preservation.
        # We do this to avoid doing two forward passes.
        if with_prior:
            input_ids += [ex["class_prompt_ids"] for ex in examples]
            pixel_values += [ex["class_images"] for ex in examples]

        pixel_values = torch.stack(pixel_values)
        pixel_values = pixel_values.to(memory_format=torch.contiguous_format).float()

        if not args.pad_tokens:
            input_ids = tokenizer.pad(
                {"input_ids": input_ids},
                padding=True,
                return_tensors="pt",
            ).input_ids
        else:
            input_ids = torch.stack(input_ids)

        output = {
            "input_ids": input_ids,
            "pixel_values": pixel_values,
        }
        return output

    train_dataloader = torch.utils.data.DataLoader(
        # train_dataset, batch_size=args.train_batch_size, shuffle=True, collate_fn=collate_fn, num_workers=1
        train_dataset, batch_size=args.train_batch_size, shuffle=True, collate_fn=collate_fn, pin_memory=True
    )
    # Move text_encoder and VAE to GPU.
    # For mixed precision training we cast the text_encoder and vae weights to half-precision
    # as these models are only used for inference, keeping weights in full precision is not required.

    if not args.train_text_encoder:
        text_encoder.to(accelerator.device, dtype=weight_dtype)

    def cache_latents(td=None, tdl=None, enc_vae=None, orig_dataset=None):
        global with_prior
        if td is not None:
            del td
        if tdl is not None:
            del tdl

        if enc_vae is None:
            enc_vae = create_vae()

        if orig_dataset is not None:
            dataset = SuperDataset(
                concepts_list=args.concepts_list,
                tokenizer=tokenizer,
                size=args.resolution,
                center_crop=args.center_crop,
                lifetime_steps=args.revision,
                pad_tokens=args.pad_tokens,
                hflip=args.hflip,
                max_token_length=args.max_token_length
            )
        else:
            dataset = gen_dataset

        dataloader = torch.utils.data.DataLoader(
            dataset, batch_size=args.train_batch_size, shuffle=True, collate_fn=collate_fn, pin_memory=True
        )
        latents_cache = []
        text_encoder_cache = []
        concepts_cache = []
        for d_batch in tqdm(dataloader, desc="Caching latents", disable=True):
            c_concept = args.concepts_list[dataset.current_concept]
            with_prior = c_concept.num_class_images > 0
            with torch.no_grad():
                d_batch["pixel_values"] = d_batch["pixel_values"].to(accelerator.device, non_blocking=True,
                                                                     dtype=weight_dtype)
                d_batch["input_ids"] = d_batch["input_ids"].to(accelerator.device, non_blocking=True)
                latents_cache.append(enc_vae.encode(d_batch["pixel_values"]).latent_dist)
                if args.train_text_encoder:
                    text_encoder_cache.append(d_batch["input_ids"])
                else:
                    text_encoder_cache.append(text_encoder(d_batch["input_ids"])[0])
                concepts_cache.append(dataset.current_concept)
        dataset = LatentsDataset(latents_cache, text_encoder_cache, concepts_cache)
        dataloader = torch.utils.data.DataLoader(dataset, batch_size=1, collate_fn=lambda x: x, shuffle=True)
        if enc_vae is not None:
            del enc_vae
        return dataset, dataloader

    # Store our original uncached dataset for preview generation
    gen_dataset = train_dataset

    if not args.not_cache_latents:
        train_dataset, train_dataloader = cache_latents(enc_vae=vae, orig_dataset=gen_dataset)
    #cleanup()
    # Scheduler and math around the number of training steps.
    overrode_max_train_steps = False
    num_update_steps_per_epoch = math.ceil(len(train_dataloader) / args.gradient_accumulation_steps)
    if max_train_steps is None or max_train_steps < 1:
        max_train_steps = args.num_train_epochs * num_update_steps_per_epoch
        overrode_max_train_steps = True

    lr_scheduler = get_scheduler(
        args.lr_scheduler,
        optimizer=optimizer,
        num_warmup_steps=args.lr_warmup_steps * args.gradient_accumulation_steps,
        num_training_steps=max_train_steps * args.gradient_accumulation_steps,
    )

    # create ema, fix OOM
    if args.use_ema:
        ema_unet = EMAModel(unet.parameters())
        ema_unet.to(accelerator.device, dtype=weight_dtype)
        if args.train_text_encoder and text_encoder is not None:
            unet, ema_unet, text_encoder, optimizer, train_dataloader, lr_scheduler = accelerator.prepare(
                unet, ema_unet, text_encoder, optimizer, train_dataloader, lr_scheduler
            )
        else:
            unet, ema_unet, optimizer, train_dataloader, lr_scheduler = accelerator.prepare(
                unet, ema_unet, optimizer, train_dataloader, lr_scheduler
            )
    else:
        ema_unet = None
        if args.train_text_encoder and text_encoder is not None:
            unet, text_encoder, optimizer, train_dataloader, lr_scheduler = accelerator.prepare(
                unet, text_encoder, optimizer, train_dataloader, lr_scheduler
            )
        else:
            unet, optimizer, train_dataloader, lr_scheduler = accelerator.prepare(
                unet, optimizer, train_dataloader, lr_scheduler
            )

    printm("Scheduler, EMA Loaded.")
    # We need to recalculate our total training steps as the size of the training dataloader may have changed.
    num_update_steps_per_epoch = math.ceil(len(train_dataloader) / args.gradient_accumulation_steps)
    if overrode_max_train_steps:
        max_train_steps = args.num_train_epochs * num_update_steps_per_epoch
    # Afterwards we recalculate our number of training epochs
    args.num_train_epochs = math.ceil(max_train_steps / num_update_steps_per_epoch)
    actual_train_steps = max_train_steps * args.train_batch_size
    # We need to initialize the trackers we use, and also store our configuration.
    # The trackers initializes automatically on the main process.
    if accelerator.is_main_process:
        accelerator.init_trackers("dreambooth")

    # Train!
    total_batch_size = args.train_batch_size * accelerator.num_processes * args.gradient_accumulation_steps
    stats = f"CPU: {args.use_cpu} Adam: {use_adam}, Prec: {args.mixed_precision}, " \
            f"Grad: {args.gradient_checkpointing}, TextTr: {args.train_text_encoder} EM: {args.use_ema}, " \
            f"LR: {args.learning_rate} LORA:{args.use_lora}"

    print("***** Running training *****")
    print(f"  Num examples = {len(train_dataset)}")
    print(f"  Num batches each epoch = {len(train_dataloader)}")
    print(f"  Num Epochs = {args.num_train_epochs}")
    print(f"  Instantaneous batch size per device = {args.train_batch_size}")
    print(f"  Total train batch size (w. parallel, distributed & accumulation) = {total_batch_size}")
    print(f"  Gradient Accumulation steps = {args.gradient_accumulation_steps}")
    print(f"  Total optimization steps = {max_train_steps}")
    print(f"  Actual steps: {actual_train_steps}")
    printm(f"  Training settings: {stats}")

    def save_weights():
        # Create the pipeline using the trained modules and save it.
        if accelerator.is_main_process:
            g_cuda = None
            if args.train_text_encoder:
                text_enc_model = accelerator.unwrap_model(text_encoder)
            else:
                text_enc_model = CLIPTextModel.from_pretrained(args.pretrained_model_name_or_path,
                                                               subfolder="text_encoder",
                                                               revision=args.revision)
            pred_type = "epsilon"
            if args.v2:
                pred_type = "v_prediction"
            scheduler = DDIMScheduler(beta_start=0.00085, beta_end=0.012, beta_schedule="scaled_linear", steps_offset=1,
                                      clip_sample=False, set_alpha_to_one=False, prediction_type=pred_type)
            if args.use_ema:
                ema_unet.store(unet.parameters())
                ema_unet.copy_to(unet.parameters())
<<<<<<< HEAD
                
=======

>>>>>>> 82f7c9e3
            s_pipeline = DiffusionPipeline.from_pretrained(
                args.pretrained_model_name_or_path,
                unet=accelerator.unwrap_model(unet),
                text_encoder=text_enc_model,
                vae=vae if vae is not None else create_vae(),
                scheduler=scheduler,
                torch_dtype=torch.float16,
                revision=args.revision,
                safety_checker=None,
                requires_safety_checker=False
            )

            s_pipeline = s_pipeline.to(accelerator.device)

            with accelerator.autocast(), torch.inference_mode():
                if save_model:
<<<<<<< HEAD
                    shared.state.textinfo = f"Saving checkpoint at step {args.revision}..."
                    
=======
>>>>>>> 82f7c9e3
                    try:
                        if args.use_lora:
                            try:
                                cmd_lora_models_path = shared.cmd_opts.lora_models_path
                            except:
                                cmd_lora_models_path = None
                            model_dir = os.path.dirname(
                                cmd_lora_models_path) if cmd_lora_models_path else paths.models_path
                            out_file = os.path.join(model_dir, "lora")
                            os.makedirs(out_file, exist_ok=True)
                            out_file = os.path.join(out_file, f"{args.model_name}_{args.revision}.pt")
                            print(f"\nSaving lora weights at step {args.revision}")
                            save_lora_weight(s_pipeline.unet, out_file)

                            del s_pipeline.unet

                            s_pipeline.unet = UNet2DConditionModel.from_pretrained(
                                args.pretrained_model_name_or_path,
                                subfolder="unet",
                                revision=args.revision,
                                torch_dtype=torch.float32
                            ).to(accelerator.device)
                        else:
                            out_file = None

                        shared.state.textinfo = f"Saving checkpoint at step {args.revision}..."
                        s_pipeline.save_pretrained(args.pretrained_model_name_or_path)

                        compile_checkpoint(args.model_name, half=args.half_model, use_subdir=use_subdir,
                                           reload_models=False, lora_path=out_file)
                        if args.use_ema:
                            ema_unet.restore(unet.parameters())
                            
                    except Exception as e:
                        print(f"Exception saving checkpoint/model: {e}")
                        traceback.print_exc()
                        pass
                
                save_dir = args.model_dir
                
                if save_img:
                    shared.state.textinfo = f"Saving preview image at step {args.revision}..."
                    
                    try:
                        s_pipeline.set_progress_bar_config(disable=True)
                        sample_dir = os.path.join(save_dir, "samples")
                        os.makedirs(sample_dir, exist_ok=True)
                        with accelerator.autocast(), torch.inference_mode():
                            prompts = gen_dataset.get_sample_prompts()
                            for c in prompts:
                                seed = c.seed
                                if seed is None or seed == '' or seed == -1:
                                    seed = int(random.randrange(21474836147))
                                g_cuda = torch.Generator(device=accelerator.device).manual_seed(seed)

                                for si in tqdm(range(c.n_samples), desc="Generating samples"):
                                    s_image = s_pipeline(c.prompt, num_inference_steps=c.steps,
                                                         guidance_scale=c.scale,
                                                         negative_prompt=c.negative_prompt,
                                                         height=args.resolution,
                                                         width=args.resolution,
                                                         generator=g_cuda).images[0]
                                    shared.state.current_image = s_image
                                    shared.state.textinfo = c.prompt
                                    
                                    sanitized_prompt = sanitize_name(c.prompt)
<<<<<<< HEAD
                                    save_image(s_image, sample_dir, sanitized_prompt, f"{args.revision}-{si}-")

                    except Exception as e:
                            logger.debug(f"Exception with the stupid image again: {e}")
                            traceback.print_exc()
                            pass
                        
            logger.debug(f"[*] Weights saved at {save_dir}")
            
            del s_pipeline
            del scheduler
            del text_enc_model
            
            cleanup()
=======
                                    s_image.save(
                                        os.path.join(sample_dir, f"{sanitized_prompt}{args.revision}-{si}.png"))
                                del g_cuda
                    except Exception as e:
                        print(f"Exception with the stupid image again: {e}")
                        traceback.print_exc()
                        pass
            print(f"[*] Weights saved at {save_dir}")
            del s_pipeline
            del scheduler
            del text_enc_model
            if g_cuda:
                del g_cuda
            #cleanup()
>>>>>>> 82f7c9e3

    # Only show the progress bar once on each machine.
    progress_bar = tqdm(range(actual_train_steps), disable=not accelerator.is_local_main_process)
    progress_bar.set_description("Steps")
    global_step = 0
    lifetime_step = args.revision
    shared.state.job_count = max_train_steps
    shared.state.job_no = global_step
    shared.state.textinfo = f"Training step: {global_step}/{max_train_steps}"
    loss_avg = AverageMeter()
    text_enc_context = nullcontext() if args.train_text_encoder else torch.no_grad()
    training_complete = False
    msg = ""
    weights_saved = False
    last_step = global_step
    for epoch in range(args.num_train_epochs):
        if training_complete:
            break
        try:
            unet.train()
            if args.train_text_encoder and text_encoder is not None:
                text_encoder.train()
            for step, batch in enumerate(train_dataloader):
                weights_saved = False
                with accelerator.accumulate(unet):
                    # Convert images to latent space
                    with torch.no_grad():
                        if not args.not_cache_latents:
                            latent_dist = batch[0][0]
                        else:
                            latent_dist = vae.encode(batch["pixel_values"].to(dtype=weight_dtype)).latent_dist
                        latents = latent_dist.sample() * 0.18215
                        b_size = latents.shape[0]

                    # Sample noise that we'll add to the latents
                    noise = torch.randn_like(latents)
                    bsz = latents.shape[0]
                    # Sample a random timestep for each image
                    timesteps = torch.randint(0, noise_scheduler.config.num_train_timesteps, (bsz,),
                                              device=latents.device)
                    timesteps = timesteps.long()

                    # Add noise to the latents according to the noise magnitude at each timestep
                    # (this is the forward diffusion process)
                    noisy_latents = noise_scheduler.add_noise(latents, noise, timesteps)

                    # Get the text embedding for conditioning
                    with text_enc_context:
                        if not args.not_cache_latents:
                            if args.train_text_encoder:
                                encoder_hidden_states = encode_hidden_state(text_encoder, batch[0][1], args.pad_tokens,
                                                                            b_size, args.max_token_length,
                                                                            tokenizer.model_max_length)
                            else:
                                encoder_hidden_states = batch[0][1]
                        else:
                            encoder_hidden_states = encode_hidden_state(text_encoder, batch["input_ids"],
                                                                        args.pad_tokens, b_size, args.max_token_length,
                                                                        tokenizer.model_max_length)

                    # Predict the noise residual
                    noise_pred = unet(noisy_latents, timesteps, encoder_hidden_states).sample

                    # Get the target for loss depending on the prediction type
                    if noise_scheduler.config.prediction_type == "v_prediction":
                        noise = noise_scheduler.get_velocity(latents, noise, timesteps)

                    concept_index = train_dataset.current_concept
                    concept = args.concepts_list[concept_index]
                    if concept.num_class_images > 0:
                        # Chunk the noise and noise_pred into two parts and compute the loss on each part separately.
                        noise_pred, noise_pred_prior = torch.chunk(noise_pred, 2, dim=0)
                        noise, noise_prior = torch.chunk(noise, 2, dim=0)

                        # Compute instance loss
                        loss = F.mse_loss(noise_pred.float(), noise.float(), reduction="none").mean([1, 2, 3]).mean()

                        # Compute prior loss
                        prior_loss = F.mse_loss(noise_pred_prior.float(), noise_prior.float(), reduction="mean")

                        # Add the prior loss to the instance loss.
                        loss = loss + args.prior_loss_weight * prior_loss
                    else:
                        loss = F.mse_loss(noise_pred.float(), noise.float(), reduction="mean")

                    accelerator.backward(loss)
                    optimizer.step()
                    lr_scheduler.step()
                    optimizer.zero_grad(set_to_none=True)
                    loss_avg.update(loss.detach_(), bsz)

                    # Update EMA
                    if args.use_ema and ema_unet is not None:
                        ema_unet.step(unet.parameters())

                if not global_step % 2:
                    allocated = round(torch.cuda.memory_allocated(0) / 1024 ** 3, 1)
                    cached = round(torch.cuda.memory_reserved(0) / 1024 ** 3, 1)
                    logs = {"loss": loss_avg.avg.item(), "lr": lr_scheduler.get_last_lr()[0],
                            "vram": f"{allocated}/{cached}GB"}
                    progress_bar.set_postfix(**logs)
                    accelerator.log(logs, step=args.revision)
                    loss_avg.reset()

                training_complete = global_step >= actual_train_steps or shared.state.interrupted

                if global_step > 0:
                    if args.save_use_global_counts:
                        save_img = args.save_preview_every and not args.revision % args.save_preview_every
                        save_model = args.save_embedding_every and not args.revision % args.save_embedding_every
                    else:
                        save_img = args.save_preview_every and not global_step % args.save_preview_every
                        save_model = args.save_embedding_every and not global_step % args.save_embedding_every
                    if training_complete:
                        save_img = False
                        save_model = True
                    if save_img or save_model:
                        args.save()
                        save_weights()
                        args = from_file(args.model_name)
                        weights_saved = True
                        shared.state.job_count = actual_train_steps
                if shared.state.interrupted:
                    training_complete = True
                if global_step == 0 or global_step == 5:
                    printm(f"Step {global_step} completed.")
                shared.state.textinfo = f"Training, step {global_step}/{actual_train_steps} current," \
                                        f" {args.revision}/{actual_train_steps + lifetime_step} lifetime"

                if training_complete:
                    print("Training complete.")
                    if shared.state.interrupted:
                        state = "cancelled"
                    else:
                        state = "complete"

                    shared.state.textinfo = f"Training {state} {global_step}/{actual_train_steps}, {args.revision}" \
                                            f" total."

                    break

                progress_bar.update(args.train_batch_size)
                last_step = global_step
                global_step += args.train_batch_size
                args.revision += args.train_batch_size
                shared.state.job_no = global_step

            training_complete = global_step >= actual_train_steps or shared.state.interrupted
            accelerator.wait_for_everyone()
            if not args.not_cache_latents:
                train_dataset, train_dataloader = cache_latents(enc_vae=vae, orig_dataset=gen_dataset)
            if training_complete:
                if not weights_saved:
                    save_img = False
                    save_model = True
                    args.save()
                    save_weights()
                    args = from_file(args.model_name)
                msg = f"Training completed, total steps: {args.revision}"
                break
        except Exception as m:
            msg = f"Exception while training: {m}"
            printm(msg)
            traceback.print_exc()
            mem_summary = torch.cuda.memory_summary()
            print(mem_summary)
            break
        if shared.state.interrupted:
            training_complete = True
        if training_complete:
            break

    cleanup_memory()
    accelerator.end_training()
    return args, mem_record, msg<|MERGE_RESOLUTION|>--- conflicted
+++ resolved
@@ -29,17 +29,12 @@
 from extensions.sd_dreambooth_extension.dreambooth.dreambooth import printm
 from extensions.sd_dreambooth_extension.dreambooth.finetune_utils import FilenameTextGetter, encode_hidden_state, \
     PromptDataset, EMAModel
-<<<<<<< HEAD
 from extensions.sd_dreambooth_extension.dreambooth.utils import cleanup, sanitize_name, list_features, is_image, \
     save_image, truncate_file_path
-from modules import shared, sd_models
-=======
-from extensions.sd_dreambooth_extension.dreambooth.utils import cleanup, sanitize_name, list_features, is_image
 from extensions.sd_dreambooth_extension.lora_diffusion import inject_trainable_lora, extract_lora_ups_down, \
     save_lora_weight
 from extensions.sd_dreambooth_extension.lora_diffusion.lora import weight_apply_lora
 from modules import shared, paths
->>>>>>> 82f7c9e3
 
 # Custom stuff
 try:
@@ -499,22 +494,14 @@
                                 print("Generation canceled.")
                                 shared.state.textinfo = "Training canceled."
                                 return args, mem_record, "Training canceled."
-<<<<<<< HEAD
-                            
+                                
                             if args.save_class_txt:
                                 image_base = hashlib.sha1(image.tobytes()).hexdigest()
                             else:
                                 image_base = sanitize_name(example["prompt"])
                                 
                             save_image(image, class_images_dir, image_base, f"{generated_images + cur_class_images}-")
-                            
-=======
-
-                            image_base = hashlib.sha1(image.tobytes()).hexdigest()
-                            image_filename = str(class_images_dir / f"{generated_images + cur_class_images}-" \
-                                                                    f"{image_base}.jpg")
-                            image.save(image_filename)
->>>>>>> 82f7c9e3
+
                             if args.save_class_txt:
                                 txt_filename = truncate_file_path(str(class_images_dir), f"{generated_images + cur_class_images}-{image_base}", "txt")
                                 with open(txt_filename, "w", encoding="utf8") as file:
@@ -871,11 +858,7 @@
             if args.use_ema:
                 ema_unet.store(unet.parameters())
                 ema_unet.copy_to(unet.parameters())
-<<<<<<< HEAD
-                
-=======
-
->>>>>>> 82f7c9e3
+
             s_pipeline = DiffusionPipeline.from_pretrained(
                 args.pretrained_model_name_or_path,
                 unet=accelerator.unwrap_model(unet),
@@ -892,11 +875,8 @@
 
             with accelerator.autocast(), torch.inference_mode():
                 if save_model:
-<<<<<<< HEAD
                     shared.state.textinfo = f"Saving checkpoint at step {args.revision}..."
-                    
-=======
->>>>>>> 82f7c9e3
+
                     try:
                         if args.use_lora:
                             try:
@@ -963,7 +943,6 @@
                                     shared.state.textinfo = c.prompt
                                     
                                     sanitized_prompt = sanitize_name(c.prompt)
-<<<<<<< HEAD
                                     save_image(s_image, sample_dir, sanitized_prompt, f"{args.revision}-{si}-")
 
                     except Exception as e:
@@ -971,21 +950,6 @@
                             traceback.print_exc()
                             pass
                         
-            logger.debug(f"[*] Weights saved at {save_dir}")
-            
-            del s_pipeline
-            del scheduler
-            del text_enc_model
-            
-            cleanup()
-=======
-                                    s_image.save(
-                                        os.path.join(sample_dir, f"{sanitized_prompt}{args.revision}-{si}.png"))
-                                del g_cuda
-                    except Exception as e:
-                        print(f"Exception with the stupid image again: {e}")
-                        traceback.print_exc()
-                        pass
             print(f"[*] Weights saved at {save_dir}")
             del s_pipeline
             del scheduler
@@ -993,7 +957,6 @@
             if g_cuda:
                 del g_cuda
             #cleanup()
->>>>>>> 82f7c9e3
 
     # Only show the progress bar once on each machine.
     progress_bar = tqdm(range(actual_train_steps), disable=not accelerator.is_local_main_process)
