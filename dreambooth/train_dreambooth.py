# Borrowed heavily from https://github.com/bmaltais/kohya_ss/blob/master/train_db.py and
# https://github.com/ShivamShrirao/diffusers/tree/main/examples/dreambooth
# With some custom bits sprinkled in and some stuff from OG diffusers as well.

import itertools
import logging
import math
import os
import time
import traceback
from decimal import Decimal
from pathlib import Path

import importlib_metadata
import torch
import torch.backends.cuda
import torch.backends.cudnn
import torch.utils.checkpoint
from accelerate import Accelerator
from accelerate.utils.random import set_seed as set_seed2
from diffusers import (
    AutoencoderKL,
    DiffusionPipeline,
    UNet2DConditionModel,
    DEISMultistepScheduler,
    UniPCMultistepScheduler
)
from diffusers.utils import logging as dl, is_xformers_available
from packaging import version
from tensorflow.python.framework.random_seed import set_seed as set_seed1
from torch.cuda.profiler import profile
from torch.utils.data import Dataset
from transformers import AutoTokenizer

from dreambooth import shared
from dreambooth.dataclasses.prompt_data import PromptData
from dreambooth.dataclasses.train_result import TrainResult
from dreambooth.dataset.bucket_sampler import BucketSampler
from dreambooth.dataset.sample_dataset import SampleDataset
from dreambooth.deis_velocity import get_velocity
from dreambooth.diff_to_sd import compile_checkpoint, copy_diffusion_model
from dreambooth.memory import find_executable_batch_size
from dreambooth.optimization import UniversalScheduler, get_optimizer, get_noise_scheduler
from dreambooth.shared import status
from dreambooth.utils.gen_utils import generate_classifiers, generate_dataset
from dreambooth.utils.image_utils import db_save_image, get_scheduler_class
from dreambooth.utils.model_utils import (
    unload_system_models,
    import_model_class_from_model_name_or_path,
    disable_safe_unpickle,
    enable_safe_unpickle,
    xformerify,
    torch2ify,
)
from dreambooth.utils.text_utils import encode_hidden_state
from dreambooth.utils.utils import cleanup, printm, verify_locon_installed
from dreambooth.webhook import send_training_update
from dreambooth.xattention import optim_to
from helpers.ema_model import EMAModel
from helpers.log_parser import LogParser
from helpers.mytqdm import mytqdm
from lora_diffusion.extra_networks import save_extra_networks
from lora_diffusion.lora import (
    save_lora_weight,
    TEXT_ENCODER_DEFAULT_TARGET_REPLACE,
    get_target_module,
)

logger = logging.getLogger(__name__)
# define a Handler which writes DEBUG messages or higher to the sys.stderr
console = logging.StreamHandler()
console.setLevel(logging.DEBUG)
logger.addHandler(console)
logger.setLevel(logging.DEBUG)
dl.set_verbosity_error()

last_samples = []
last_prompts = []


try:
    diff_version = importlib_metadata.version("diffusers")
    version_string = diff_version.split(".")
    major_version = int(version_string[0])
    minor_version = int(version_string[1])
    patch_version = int(version_string[2])
    if minor_version < 14 or (minor_version == 14 and patch_version <= 0):

        print(
            "The version of diffusers is less than or equal to 0.14.0. Performing monkey-patch..."
        )
        DEISMultistepScheduler.get_velocity = get_velocity
        UniPCMultistepScheduler.get_velocity = get_velocity
    else:
        print(
            "The version of diffusers is greater than 0.14.0, hopefully they merged the PR by now"
        )
except:
    print("Exception monkey-patching DEIS scheduler.")

export_diffusers = False
diffusers_dir = ""
try:
    from core.handlers.config import ConfigHandler
    from core.handlers.models import ModelHandler
    ch = ConfigHandler()
    mh = ModelHandler()
    export_diffusers = ch.get_item("export_diffusers", "dreambooth", True)
    diffusers_dir = os.path.join(mh.models_path, "diffusers")
except:
    pass

def dadapt(optimizer):
    if optimizer == "AdamW Dadaptation" or optimizer == "Adan Dadaptation" or optimizer == "AdanIP Dadaptation":
        return True
    else:
        return False

def set_seed(deterministic: bool):
    if deterministic:
        torch.backends.cudnn.deterministic = True
        seed = 0
        set_seed1(seed)
        set_seed2(seed)
    else:
        torch.backends.cudnn.deterministic = False


def current_prior_loss(args, current_epoch):
    if not args.prior_loss_scale:
        return args.prior_loss_weight
    if not args.prior_loss_target:
        args.prior_loss_target = 150
    if not args.prior_loss_weight_min:
        args.prior_loss_weight_min = 0.1
    if current_epoch >= args.prior_loss_target:
        return args.prior_loss_weight_min
    percentage_completed = current_epoch / args.prior_loss_target
    prior = (
            args.prior_loss_weight * (1 - percentage_completed)
            + args.prior_loss_weight_min * percentage_completed
    )
    printm(f"Prior: {prior}")
    return prior


def stop_profiler(profiler):
    if profiler is not None:
        try:
            print("Stopping profiler.")
            profiler.stop()
        except:
            pass


def main(class_gen_method: str = "Native Diffusers") -> TrainResult:
    """
    @param class_gen_method: Image Generation Library.
    @return: TrainResult
    """
    args = shared.db_model_config
    logging_dir = Path(args.model_dir, "logging")
    log_parser = LogParser()

    result = TrainResult
    result.config = args

    set_seed(args.deterministic)

    @find_executable_batch_size(
        starting_batch_size=args.train_batch_size,
        starting_grad_size=args.gradient_accumulation_steps,
        logging_dir=logging_dir,
    )
    def inner_loop(train_batch_size: int, gradient_accumulation_steps: int, profiler: profile):

        text_encoder = None
        global last_samples
        global last_prompts
        stop_text_percentage = args.stop_text_encoder
        if not args.train_unet:
            stop_text_percentage = 1
        n_workers = 0
        args.max_token_length = int(args.max_token_length)
        if not args.pad_tokens and args.max_token_length > 75:
            print("Cannot raise token length limit above 75 when pad_tokens=False")

        verify_locon_installed(args)

        precision = args.mixed_precision if not shared.force_cpu else "no"

        weight_dtype = torch.float32
        if precision == "fp16":
            weight_dtype = torch.float16
        elif precision == "bf16":
            weight_dtype = torch.bfloat16

        try:
            accelerator = Accelerator(
                gradient_accumulation_steps=gradient_accumulation_steps,
                mixed_precision=precision,
                log_with="tensorboard",
                project_dir=logging_dir,
                cpu=shared.force_cpu,
            )

            run_name = "dreambooth.events"
            max_log_size = 250 * 1024  # specify the maximum log size

        except Exception as e:
            if "AcceleratorState" in str(e):
                msg = "Change in precision detected, please restart the webUI entirely to use new precision."
            else:
                msg = f"Exception initializing accelerator: {e}"
            print(msg)
            result.msg = msg
            result.config = args
            stop_profiler(profiler)
            return result
        # Currently, it's not possible to do gradient accumulation when training two models with
        # accelerate.accumulate This will be enabled soon in accelerate. For now, we don't allow gradient
        # accumulation when training two models.
        # TODO (patil-suraj): Remove this check when gradient accumulation with two models is enabled in accelerate.
        if (
                stop_text_percentage != 0
                and gradient_accumulation_steps > 1
                and accelerator.num_processes > 1
        ):
            msg = (
                "Gradient accumulation is not supported when training the text encoder in distributed training. "
                "Please set gradient_accumulation_steps to 1. This feature will be supported in the future. Text "
                "encoder training will be disabled."
            )
            print(msg)
            status.textinfo = msg
            stop_text_percentage = 0
        count, instance_prompts, class_prompts = generate_classifiers(
            args, class_gen_method=class_gen_method, accelerator=accelerator, ui=False
        )
        if status.interrupted:
            result.msg = "Training interrupted."
            stop_profiler(profiler)
            return result

        if class_gen_method == "Native Diffusers" and count > 0:
            unload_system_models()

        def create_vae():
            vae_path = (
                args.pretrained_vae_name_or_path
                if args.pretrained_vae_name_or_path
                else args.get_pretrained_model_name_or_path()
            )
            disable_safe_unpickle()
            new_vae = AutoencoderKL.from_pretrained(
                vae_path,
                subfolder=None if args.pretrained_vae_name_or_path else "vae",
                revision=args.revision,
            )
            enable_safe_unpickle()
            new_vae.requires_grad_(False)
            new_vae.to(accelerator.device, dtype=weight_dtype)
            return new_vae

        disable_safe_unpickle()
        # Load the tokenizer
        tokenizer = AutoTokenizer.from_pretrained(
            os.path.join(args.get_pretrained_model_name_or_path(), "tokenizer"),
            revision=args.revision,
            use_fast=False,
        )

        # import correct text encoder class
        text_encoder_cls = import_model_class_from_model_name_or_path(
            args.get_pretrained_model_name_or_path(), args.revision
        )

        # Load models and create wrapper for stable diffusion
        text_encoder = text_encoder_cls.from_pretrained(
            args.get_pretrained_model_name_or_path(),
            subfolder="text_encoder",
            revision=args.revision,
            torch_dtype=torch.float32,
        )
        printm("Created tenc")
        vae = create_vae()
        printm("Created vae")

        unet = UNet2DConditionModel.from_pretrained(
            args.get_pretrained_model_name_or_path(),
            subfolder="unet",
            revision=args.revision,
            torch_dtype=torch.float32,
        )
        unet = torch2ify(unet)

        # Check that all trainable models are in full precision
        low_precision_error_string = (
            "Please make sure to always have all model weights in full float32 precision when starting training - even if"
            " doing mixed precision training. copy of the weights should still be float32."
        )
        if args.attention == "xformers" and not shared.force_cpu:
            if is_xformers_available():
                import xformers

                xformers_version = version.parse(xformers.__version__)
                if xformers_version == version.parse("0.0.16"):
                    logger.warning(
                        "xFormers 0.0.16 cannot be used for training in some GPUs. If you observe problems during training, please update xFormers to at least 0.0.17. See https://huggingface.co/docs/diffusers/main/en/optimization/xformers for more details."
                    )
            else:
                raise ValueError(
                    "xformers is not available. Make sure it is installed correctly"
                )
            xformerify(unet)
            xformerify(vae)

        if accelerator.unwrap_model(unet).dtype != torch.float32:
            print(
                f"Unet loaded as datatype {accelerator.unwrap_model(unet).dtype}. {low_precision_error_string}"
            )

        if (
                args.stop_text_encoder != 0
                and accelerator.unwrap_model(text_encoder).dtype != torch.float32
        ):
            print(
                f"Text encoder loaded as datatype {accelerator.unwrap_model(text_encoder).dtype}."
                f" {low_precision_error_string}"
            )

        # Enable TF32 for faster training on Ampere GPUs,
        # cf https://pytorch.org/docs/stable/notes/cuda.html#tensorfloat-32-tf32-on-ampere-devices
        try:
            # Apparently, some versions of torch don't have a cuda_version flag? IDK, but it breaks my runpod.
            if (
                    torch.cuda.is_available()
                    and float(torch.cuda_version) >= 11.0
                    and args.tf32_enable
            ):
                print("Attempting to enable TF32.")
                torch.backends.cuda.matmul.allow_tf32 = True
        except:
            pass

        if args.gradient_checkpointing:
            if args.train_unet:
                unet.enable_gradient_checkpointing()
            if stop_text_percentage != 0:
                text_encoder.gradient_checkpointing_enable()
                if args.use_lora:
                    text_encoder.text_model.embeddings.requires_grad_(True)
            else:
                text_encoder.to(accelerator.device, dtype=weight_dtype)

        ema_model = None
        if args.use_ema:
            if os.path.exists(
                    os.path.join(
                        args.get_pretrained_model_name_or_path(),
                        "ema_unet",
                        "diffusion_pytorch_model.safetensors",
                    )
            ):
                ema_unet = UNet2DConditionModel.from_pretrained(
                    args.get_pretrained_model_name_or_path(),
                    subfolder="ema_unet",
                    revision=args.revision,
                    torch_dtype=torch.float32,
                )
                if args.attention == "xformers" and not shared.force_cpu:
                    xformerify(ema_unet)

                ema_model = EMAModel(
                    ema_unet, device=accelerator.device, dtype=weight_dtype
                )
                del ema_unet
            else:
                ema_model = EMAModel(
                    unet, device=accelerator.device, dtype=weight_dtype
                )

        if args.use_lora or not args.train_unet:
            unet.requires_grad_(False)

        unet_lora_params = None
        text_encoder_lora_params = None
        lora_path = None
        lora_txt = None

        if args.use_lora:
            if args.lora_model_name:
                lora_path = os.path.join(args.model_dir, "loras", args.lora_model_name)
                lora_txt = lora_path.replace(".pt", "_txt.pt")

                if not os.path.exists(lora_path) or not os.path.isfile(lora_path):
                    lora_path = None
                    lora_txt = None

            injectable_lora = get_target_module("injection", args.use_lora_extended)
            target_module = get_target_module("module", args.use_lora_extended)

            unet_lora_params, _ = injectable_lora(
                unet,
                r=args.lora_unet_rank,
                loras=lora_path,
                target_replace_module=target_module,
            )

            if stop_text_percentage != 0:
                text_encoder.requires_grad_(False)
                inject_trainable_txt_lora = get_target_module("injection", False)
                text_encoder_lora_params, _ = inject_trainable_txt_lora(
                    text_encoder,
                    target_replace_module=TEXT_ENCODER_DEFAULT_TARGET_REPLACE,
                    r=args.lora_txt_rank,
                    loras=lora_txt,
                )
            printm("Lora loaded")
            cleanup()
            printm("Cleaned")

            args.learning_rate = args.lora_learning_rate
            if stop_text_percentage != 0:
                params_to_optimize = [
                    {
                        "params": itertools.chain(*unet_lora_params),
                        "lr": args.lora_learning_rate,
                    },
                    {
                        "params": itertools.chain(*text_encoder_lora_params),
                        "lr": args.lora_txt_learning_rate,
                    },
                ]
            else:
                params_to_optimize = itertools.chain(*unet_lora_params)

        elif stop_text_percentage != 0:
            if args.train_unet:
                params_to_optimize = itertools.chain(unet.parameters(), text_encoder.parameters())
            else:
                params_to_optimize = itertools.chain(text_encoder.parameters())
        else:
            params_to_optimize = unet.parameters()

        optimizer = get_optimizer(args, params_to_optimize)
<<<<<<< HEAD
        optimizer.param_groups[1]["weight_decay"] = args.tenc_weight_decay
        optimizer.param_groups[1]["grad_clip_norm"] = args.tenc_grad_clip_norm
        noise_scheduler = get_noise_scheduler(args)

=======
        noise_scheduler = get_noise_scheduler(args)

        # tenc_weight_decay = optimizer.param_groups[1]["weight_decay"]
        # tenc_weight_decay = args.adamw_weight_decay + 0.02
>>>>>>> d4fc5563

        def cleanup_memory():
            try:
                if unet:
                    del unet
                if text_encoder:
                    del text_encoder
                if tokenizer:
                    del tokenizer
                if optimizer:
                    del optimizer
                if train_dataloader:
                    del train_dataloader
                if train_dataset:
                    del train_dataset
                if lr_scheduler:
                    del lr_scheduler
                if vae:
                    del vae
                if unet_lora_params:
                    del unet_lora_params
            except:
                pass
            cleanup(True)

        if args.cache_latents:
            vae.to(accelerator.device, dtype=weight_dtype)
            vae.requires_grad_(False)
            vae.eval()

        if status.interrupted:
            result.msg = "Training interrupted."
            stop_profiler(profiler)
            return result

        printm("Loading dataset...")
        train_dataset = generate_dataset(
            model_name=args.model_name,
            instance_prompts=instance_prompts,
            class_prompts=class_prompts,
            batch_size=train_batch_size,
            tokenizer=tokenizer,
            vae=vae if args.cache_latents else None,
            debug=False,
            model_dir=args.model_dir,
        )

        printm("Dataset loaded.")

        if args.cache_latents:
            printm("Unloading vae.")
            del vae
            # Preserve reference to vae for later checks
            vae = None
        cleanup()
        if status.interrupted:
            result.msg = "Training interrupted."
            stop_profiler(profiler)
            return result

        if train_dataset.__len__ == 0:
            msg = "Please provide a directory with actual images in it."
            print(msg)
            status.textinfo = msg
            cleanup_memory()
            result.msg = msg
            result.config = args
            stop_profiler(profiler)
            return result

        def collate_fn(examples):
            input_ids = [example["input_ids"] for example in examples]
            pixel_values = [example["image"] for example in examples]
            types = [example["is_class"] for example in examples]
            weights = [
                current_prior_loss_weight if example["is_class"] else 1.0
                for example in examples
            ]
            loss_avg = 0
            for weight in weights:
                loss_avg += weight
            loss_avg /= len(weights)
            pixel_values = torch.stack(pixel_values)
            if not args.cache_latents:
                pixel_values = pixel_values.to(
                    memory_format=torch.contiguous_format
                ).float()
            input_ids = torch.cat(input_ids, dim=0)

            batch_data = {
                "input_ids": input_ids,
                "images": pixel_values,
                "types": types,
                "loss_avg": loss_avg,
            }
            return batch_data

        sampler = BucketSampler(train_dataset, train_batch_size)

        train_dataloader = torch.utils.data.DataLoader(
            train_dataset,
            batch_size=1,
            batch_sampler=sampler,
            collate_fn=collate_fn,
            num_workers=n_workers,
        )

        max_train_steps = args.num_train_epochs * len(train_dataset)

        # This is separate, because optimizer.step is only called once per "step" in training, so it's not
        # affected by batch size
        sched_train_steps = args.num_train_epochs * train_dataset.num_train_images

        lr_scale_pos = args.lr_scale_pos
        if class_prompts:
            lr_scale_pos *= 2

        lr_scheduler = UniversalScheduler(
            name=args.lr_scheduler,
            optimizer=optimizer,
            num_warmup_steps=args.lr_warmup_steps,
            total_training_steps=sched_train_steps,
            min_lr=args.learning_rate_min,
            total_epochs=args.num_train_epochs,
            num_cycles=args.lr_cycles,
            power=args.lr_power,
            factor=args.lr_factor,
            scale_pos=lr_scale_pos,
        )

        # create ema, fix OOM
        if args.use_ema:
            if stop_text_percentage != 0:
                (
                    ema_model.model,
                    unet,
                    text_encoder,
                    optimizer,
                    train_dataloader,
                    lr_scheduler,
                ) = accelerator.prepare(
                    ema_model.model,
                    unet,
                    text_encoder,
                    optimizer,
                    train_dataloader,
                    lr_scheduler,
                )
            else:
                (
                    ema_model.model,
                    unet,
                    optimizer,
                    train_dataloader,
                    lr_scheduler,
                ) = accelerator.prepare(
                    ema_model.model, unet, optimizer, train_dataloader, lr_scheduler
                )
        else:
            if stop_text_percentage != 0:
                (
                    unet,
                    text_encoder,
                    optimizer,
                    train_dataloader,
                    lr_scheduler,
                ) = accelerator.prepare(
                    unet, text_encoder, optimizer, train_dataloader, lr_scheduler
                )
            else:
                unet, optimizer, train_dataloader, lr_scheduler = accelerator.prepare(
                    unet, optimizer, train_dataloader, lr_scheduler
                )

        if not args.cache_latents and vae is not None:
            vae.to(accelerator.device, dtype=weight_dtype)

        if stop_text_percentage == 0:
            text_encoder.to(accelerator.device, dtype=weight_dtype)
        # Afterwards we recalculate our number of training epochs
        # We need to initialize the trackers we use, and also store our configuration.
        # The trackers will initialize automatically on the main process.
        if accelerator.is_main_process:
            accelerator.init_trackers("dreambooth")

        # Train!
        total_batch_size = (
                train_batch_size * accelerator.num_processes * gradient_accumulation_steps
        )
        max_train_epochs = args.num_train_epochs
        # we calculate our number of tenc training epochs
        text_encoder_epochs = round(max_train_epochs * stop_text_percentage)
        global_step = 0
        global_epoch = 0
        session_epoch = 0
        first_epoch = 0
        resume_step = 0
        last_model_save = 0
        last_image_save = 0
        resume_from_checkpoint = False
        new_hotness = os.path.join(
            args.model_dir, "checkpoints", f"checkpoint-{args.snapshot}"
        )
        if os.path.exists(new_hotness):
            accelerator.print(f"Resuming from checkpoint {new_hotness}")

            try:
                import modules.shared
                no_safe = modules.shared.cmd_opts.disable_safe_unpickle
                modules.shared.cmd_opts.disable_safe_unpickle = True
            except:
                no_safe = False

            try:
                import modules.shared
                accelerator.load_state(new_hotness)
                modules.shared.cmd_opts.disable_safe_unpickle = no_safe
                global_step = resume_step = args.revision
                resume_from_checkpoint = True
                first_epoch = args.epoch
                global_epoch = first_epoch
            except Exception as lex:
                print(f"Exception loading checkpoint: {lex}")

        if shared.in_progress:
            print("  ***** OOM detected. Resuming from last step *****")
            max_train_steps = max_train_steps - shared.in_progress_step
            max_train_epochs = max_train_epochs - shared.in_progress_epoch
            session_epoch = shared.in_progress_epoch
            text_encoder_epochs = (shared.in_progress_epoch/max_train_epochs)*text_encoder_epochs
        else:
            shared.in_progress = True

        print("  ***** Running training *****")
        if shared.force_cpu:
            print(f"  TRAINING WITH CPU ONLY")
        print(f"  Num batches each epoch = {len(train_dataset) // train_batch_size}")
        print(f"  Num Epochs = {max_train_epochs}")
        print(f"  Batch Size Per Device = {train_batch_size}")
        print(f"  Gradient Accumulation steps = {gradient_accumulation_steps}")
        print(f"  Total train batch size (w. parallel, distributed & accumulation) = {total_batch_size}")
        print(f"  Text Encoder Epochs: {text_encoder_epochs}")
        print(f"  Total optimization steps = {sched_train_steps}")
        print(f"  Total training steps = {max_train_steps}")
        print(f"  Resuming from checkpoint: {resume_from_checkpoint}")
        print(f"  First resume epoch: {first_epoch}")
        print(f"  First resume step: {resume_step}")
        print(f"  Lora: {args.use_lora}, Optimizer: {args.optimizer}, Prec: {precision}")
        print(f"  Gradient Checkpointing: {args.gradient_checkpointing}")
        print(f"  EMA: {args.use_ema}")
        print(f"  UNET: {args.train_unet}")
        print(f"  Freeze CLIP Normalization Layers: {args.freeze_clip_normalization}")
        print(f"  LR: {args.learning_rate}")
        if args.use_lora_extended:
            print(f"  LoRA Extended: {args.use_lora_extended}")
        if args.use_lora and stop_text_percentage > 0:
            print(f"  LoRA Text Encoder LR: {args.lora_txt_learning_rate}")
        print(f"  V2: {args.v2}")

        os.environ.__setattr__("CUDA_LAUNCH_BLOCKING", 1)

        def check_save(is_epoch_check=False):
            nonlocal last_model_save
            nonlocal last_image_save
            save_model_interval = args.save_embedding_every
            save_image_interval = args.save_preview_every
            save_completed = session_epoch >= max_train_epochs
            save_canceled = status.interrupted
            save_image = False
            save_model = False
            if not save_canceled and not save_completed:
                # Check to see if the number of epochs since last save is gt the interval
                if 0 < save_model_interval <= session_epoch - last_model_save:
                    save_model = True
                    last_model_save = session_epoch

                # Repeat for sample images
                if 0 < save_image_interval <= session_epoch - last_image_save:
                    save_image = True
                    last_image_save = session_epoch

            else:
                print("\nSave completed/canceled.")
                if global_step > 0:
                    save_image = True
                    save_model = True

            save_snapshot = False
            save_lora = False
            save_checkpoint = False

            if is_epoch_check:
                if shared.status.do_save_samples:
                    save_image = True
                    shared.status.do_save_samples = False

                if shared.status.do_save_model:
                    save_model = True
                    shared.status.do_save_model = False

            if save_model:
                if save_canceled:
                    if global_step > 0:
                        print("Canceled, enabling saves.")
                        save_lora = args.save_lora_cancel
                        save_snapshot = args.save_state_cancel
                        save_checkpoint = args.save_ckpt_cancel
                elif save_completed:
                    if global_step > 0:
                        print("Completed, enabling saves.")
                        save_lora = args.save_lora_after
                        save_snapshot = args.save_state_after
                        save_checkpoint = args.save_ckpt_after
                else:
                    save_lora = args.save_lora_during
                    save_snapshot = args.save_state_during
                    save_checkpoint = args.save_ckpt_during

            if (
                    save_checkpoint
                    or save_snapshot
                    or save_lora
                    or save_image
                    or save_model
            ):
                save_weights(
                    save_image,
                    save_model,
                    save_snapshot,
                    save_checkpoint,
                    save_lora,
                )

            return save_model

        def save_weights(
                save_image, save_model, save_snapshot, save_checkpoint, save_lora
        ):
            global last_samples
            global last_prompts
            nonlocal vae

            printm(" Saving weights.")
            pbar = mytqdm(
                range(4),
                desc="Saving weights",
                disable=not accelerator.is_local_main_process,
                position=1
            )
            pbar.set_postfix(refresh=True)

            # Create the pipeline using the trained modules and save it.
            if accelerator.is_main_process:
                printm("Pre-cleanup.")

                # Save random states so sample generation doesn't impact training.
                if shared.device.type == 'cuda':
                    torch_rng_state = torch.get_rng_state()
                    cuda_gpu_rng_state = torch.cuda.get_rng_state(device="cuda")
                    cuda_cpu_rng_state = torch.cuda.get_rng_state(device="cpu")

                optim_to(profiler, optimizer)

                if profiler is not None:
                    cleanup()

                if vae is None:
                    printm("Loading vae.")
                    vae = create_vae()

                printm("Creating pipeline.")

                s_pipeline = DiffusionPipeline.from_pretrained(
                    args.get_pretrained_model_name_or_path(),
                    unet=accelerator.unwrap_model(unet, keep_fp32_wrapper=True),
                    text_encoder=accelerator.unwrap_model(
                        text_encoder, keep_fp32_wrapper=True
                    ),
                    vae=vae,
                    torch_dtype=weight_dtype,
                    revision=args.revision,
                    safety_checker=None,
                    requires_safety_checker=None,
                )

                scheduler_class = get_scheduler_class(args.scheduler)
                if args.attention == "xformers" and not shared.force_cpu:
                    xformerify(s_pipeline)

                s_pipeline.scheduler = scheduler_class.from_config(
                    s_pipeline.scheduler.config
                )
                if "UniPC" in args.scheduler:
                    s_pipeline.scheduler.config.solver_type = "bh2"

                s_pipeline = s_pipeline.to(accelerator.device)

                with accelerator.autocast(), torch.inference_mode():
                    if save_model:
                        # We are saving weights, we need to ensure revision is saved
                        args.save()
                        try:
                            out_file = None
                            # Loras resume from pt
                            if not args.use_lora:
                                if save_snapshot:
                                    pbar.set_description("Saving Snapshot")
                                    status.textinfo = (
                                        f"Saving snapshot at step {args.revision}..."
                                    )
                                    accelerator.save_state(
                                        os.path.join(
                                            args.model_dir,
                                            "checkpoints",
                                            f"checkpoint-{args.revision}",
                                        )
                                    )
                                    pbar.update()

                                # We should save this regardless, because it's our fallback if no snapshot exists.
                                status.textinfo = (
                                    f"Saving diffusion model at step {args.revision}..."
                                )
                                pbar.set_description("Saving diffusion model")
                                s_pipeline.save_pretrained(
                                    os.path.join(args.model_dir, "working"),
                                    safe_serialization=True,
                                )
                                if ema_model is not None:
                                    ema_model.save_pretrained(
                                        os.path.join(
                                            args.get_pretrained_model_name_or_path(),
                                            "ema_unet",
                                        ),
                                        safe_serialization=True,
                                    )
                                pbar.update()

                            elif save_lora:
                                pbar.set_description("Saving Lora Weights...")
                                # setup directory
                                loras_dir = os.path.join(args.model_dir, "loras")
                                os.makedirs(loras_dir, exist_ok=True)
                                # setup pt path
                                if args.custom_model_name == "":
                                    lora_model_name = args.model_name
                                else:
                                    lora_model_name = args.custom_model_name
                                lora_file_prefix = f"{lora_model_name}_{args.revision}"
                                out_file = os.path.join(
                                    loras_dir, f"{lora_file_prefix}.pt"
                                )
                                # create pt
                                tgt_module = get_target_module(
                                    "module", args.use_lora_extended
                                )
                                save_lora_weight(s_pipeline.unet, out_file, tgt_module)

                                modelmap = {"unet": (s_pipeline.unet, tgt_module)}
                                # save text_encoder
                                if stop_text_percentage != 0:
                                    out_txt = out_file.replace(".pt", "_txt.pt")
                                    modelmap["text_encoder"] = (
                                        s_pipeline.text_encoder,
                                        TEXT_ENCODER_DEFAULT_TARGET_REPLACE,
                                    )
                                    save_lora_weight(
                                        s_pipeline.text_encoder,
                                        out_txt,
                                        target_replace_module=TEXT_ENCODER_DEFAULT_TARGET_REPLACE,
                                    )
                                    pbar.update()
                                # save extra_net
                                if args.save_lora_for_extra_net:
                                    os.makedirs(
                                        shared.ui_lora_models_path, exist_ok=True
                                    )
                                    out_safe = os.path.join(
                                        shared.ui_lora_models_path,
                                        f"{lora_file_prefix}.safetensors",
                                    )
                                    save_extra_networks(modelmap, out_safe)
                            # package pt into checkpoint
                            if save_checkpoint:
                                pbar.set_description("Compiling Checkpoint")
                                snap_rev = str(args.revision) if save_snapshot else ""
                                if export_diffusers:
                                    copy_diffusion_model(args.model_name, diffusers_dir)
                                else:
                                    compile_checkpoint(args.model_name, reload_models=False, lora_file_name=out_file,
                                                       log=False, snap_rev=snap_rev, pbar=pbar)
                                printm("Restored, moved to acc.device.")
                        except Exception as ex:
                            print(f"Exception saving checkpoint/model: {ex}")
                            traceback.print_exc()
                            pass

                    save_dir = args.model_dir
                    if save_image:
                        samples = []
                        sample_prompts = []
                        last_samples = []
                        last_prompts = []
                        status.textinfo = (
                            f"Saving preview image(s) at step {args.revision}..."
                        )
                        try:
                            s_pipeline.set_progress_bar_config(disable=True)
                            sample_dir = os.path.join(save_dir, "samples")
                            os.makedirs(sample_dir, exist_ok=True)
                            with accelerator.autocast(), torch.inference_mode():
                                sd = SampleDataset(args)
                                prompts = sd.prompts
                                concepts = args.concepts()
                                if args.sanity_prompt:
                                    epd = PromptData(
                                        prompt=args.sanity_prompt,
                                        seed=args.sanity_seed,
                                        negative_prompt=concepts[
                                            0
                                        ].save_sample_negative_prompt,
                                        resolution=(args.resolution, args.resolution),
                                    )
                                    prompts.append(epd)
                                pbar.set_description("Generating Samples")

                                prompt_lengths = len(prompts)
                                if args.disable_logging:
                                    pbar.reset(prompt_lengths)
                                else:
                                    pbar.reset(prompt_lengths + 2)

                                ci = 0
                                for c in prompts:
                                    c.out_dir = os.path.join(args.model_dir, "samples")
                                    generator = torch.manual_seed(int(c.seed))
                                    s_image = s_pipeline(
                                        c.prompt,
                                        num_inference_steps=c.steps,
                                        guidance_scale=c.scale,
                                        negative_prompt=c.negative_prompt,
                                        height=c.resolution[1],
                                        width=c.resolution[0],
                                        generator=generator,
                                    ).images[0]
                                    sample_prompts.append(c.prompt)
                                    image_name = db_save_image(
                                        s_image,
                                        c,
                                        custom_name=f"sample_{args.revision}-{ci}",
                                    )
                                    shared.status.current_image = image_name
                                    shared.status.sample_prompts = [c.prompt]
                                    samples.append(image_name)
                                    pbar.update()
                                    ci += 1
                                for sample in samples:
                                    last_samples.append(sample)
                                for prompt in sample_prompts:
                                    last_prompts.append(prompt)
                                del samples
                                del prompts

                        except Exception as em:
                            print(f"Exception saving sample: {em}")
                            traceback.print_exc()
                            pass
                printm("Starting cleanup.")
                del s_pipeline
                if save_image:
                    if "generator" in locals():
                        del generator

                    if not args.disable_logging:
                        try:
                            printm("Parse logs.")
                            log_images, log_names = log_parser.parse_logs(
                                model_name=args.model_name
                            )
                            pbar.update()
                            for log_image in log_images:
                                last_samples.append(log_image)
                            for log_name in log_names:
                                last_prompts.append(log_name)

                            del log_images
                            del log_names
                        except Exception as l:
                            traceback.print_exc()
                            print(f"Exception parsing logz: {l}")
                            pass

                    send_training_update(
                        last_samples,
                        args.model_name,
                        last_prompts,
                        global_step,
                        args.revision
                    )

                    status.sample_prompts = last_prompts
                    status.current_image = last_samples
                    pbar.update()

                if args.cache_latents:
                    printm("Unloading vae.")
                    del vae
                    # Preserve the reference again
                    vae = None

                status.current_image = last_samples
                printm("Cleanup.")

                optim_to(profiler, optimizer, accelerator.device)

                # Restore all random states to avoid having sampling impact training.
                if shared.device.type == 'cuda':
                    torch.set_rng_state(torch_rng_state)
                    torch.cuda.set_rng_state(cuda_cpu_rng_state, device="cpu")
                    torch.cuda.set_rng_state(cuda_gpu_rng_state, device="cuda")

                cleanup()
                printm("Completed saving weights.")

        # Only show the progress bar once on each machine.
        progress_bar = mytqdm(
            range(global_step, max_train_steps),
            disable=not accelerator.is_local_main_process,
            position=0,
        )
        progress_bar.set_description("Steps")
        progress_bar.set_postfix(refresh=True)
        args.revision = (
            args.revision if isinstance(args.revision, int) else
            int(args.revision) if str(args.revision).strip() else
            0
        )
        lifetime_step = args.revision
        lifetime_epoch = args.epoch
        status.job_count = max_train_steps
        status.job_no = global_step
        training_complete = False
        msg = ""

        last_tenc = 0 < text_encoder_epochs
        if stop_text_percentage == 0:
            last_tenc = False

        for epoch in range(first_epoch, max_train_epochs):
            if training_complete:
                print("Training complete, breaking epoch.")
                break

            if args.train_unet:
                unet.train()

            train_tenc = epoch < text_encoder_epochs
            if stop_text_percentage == 0:
                train_tenc = False

            if args.freeze_clip_normalization:
                text_encoder.eval()
            else:
                text_encoder.train(train_tenc)

            if not args.use_lora:
                text_encoder.requires_grad_(train_tenc)
            elif train_tenc:
                text_encoder.text_model.embeddings.requires_grad_(True)

            if last_tenc != train_tenc:
                last_tenc = train_tenc
                cleanup()

            loss_total = 0

            current_prior_loss_weight = current_prior_loss(
                args, current_epoch=global_epoch
            )
            for step, batch in enumerate(train_dataloader):
                # Skip steps until we reach the resumed step
                if (
                        resume_from_checkpoint
                        and epoch == first_epoch
                        and step < resume_step
                ):
                    progress_bar.update(train_batch_size)
                    progress_bar.reset()
                    status.job_count = max_train_steps
                    status.job_no += train_batch_size
                    continue
                with accelerator.accumulate(unet), accelerator.accumulate(text_encoder):
                    # Convert images to latent space
                    with torch.no_grad():
                        if args.cache_latents:
                            latents = batch["images"].to(accelerator.device)
                        else:
                            latents = vae.encode(
                                batch["images"].to(dtype=weight_dtype)
                            ).latent_dist.sample()
                        latents = latents * 0.18215

                    # Sample noise that we'll add to the latents
                    if args.offset_noise < 0:
                        noise = torch.randn_like(latents, device=latents.device)
                    else:
                        noise = torch.randn_like(
                            latents, device=latents.device
                        ) + args.offset_noise * torch.randn(
                            latents.shape[0],
                            latents.shape[1],
                            1,
                            1,
                            device=latents.device,
                        )
                    b_size = latents.shape[0]

                    # Sample a random timestep for each image
                    timesteps = torch.randint(
                        0,
                        noise_scheduler.config.num_train_timesteps,
                        (b_size,),
                        device=latents.device,
                    )
                    timesteps = timesteps.long()

                    # Add noise to the latents according to the noise magnitude at each timestep
                    # (this is the forward diffusion process)
                    noisy_latents = noise_scheduler.add_noise(latents, noise, timesteps)
                    pad_tokens = args.pad_tokens if train_tenc else False
                    encoder_hidden_states = encode_hidden_state(
                        text_encoder,
                        batch["input_ids"],
                        pad_tokens,
                        b_size,
                        args.max_token_length,
                        tokenizer.model_max_length,
                        args.clip_skip,
                    )

                    # Predict the noise residual
                    if args.use_ema and args.ema_predict:
                        noise_pred = ema_model(
                            noisy_latents, timesteps, encoder_hidden_states
                        ).sample
                    else:
                        noise_pred = unet(
                            noisy_latents, timesteps, encoder_hidden_states
                        ).sample

                    # Get the target for loss depending on the prediction type
                    if noise_scheduler.config.prediction_type == "v_prediction":
                        target = noise_scheduler.get_velocity(latents, noise, timesteps)
                    else:
                        target = noise

                    if not args.split_loss:
                        loss = instance_loss = torch.nn.functional.mse_loss(
                            noise_pred.float(), target.float(), reduction="mean"
                        )
                        loss *= batch["loss_avg"]

                    else:
                        model_pred_chunks = torch.split(noise_pred, 1, dim=0)
                        target_pred_chunks = torch.split(target, 1, dim=0)
                        instance_chunks = []
                        prior_chunks = []
                        instance_pred_chunks = []
                        prior_pred_chunks = []

                        # Iterate over the list of boolean values in batch["types"]
                        for i, is_prior in enumerate(batch["types"]):
                            # If is_prior is False, append the corresponding chunk to instance_chunks
                            if not is_prior:
                                instance_chunks.append(model_pred_chunks[i])
                                instance_pred_chunks.append(target_pred_chunks[i])
                            # If is_prior is True, append the corresponding chunk to prior_chunks
                            else:
                                prior_chunks.append(model_pred_chunks[i])
                                prior_pred_chunks.append(target_pred_chunks[i])

                        # initialize with 0 in case we are having batch = 1
                        instance_loss = torch.tensor(0)
                        prior_loss = torch.tensor(0)

                        # Concatenate the chunks in instance_chunks to form the model_pred_instance tensor
                        if len(instance_chunks):
                            model_pred = torch.stack(instance_chunks, dim=0)
                            target = torch.stack(instance_pred_chunks, dim=0)
                            instance_loss = torch.nn.functional.mse_loss(
                                model_pred.float(), target.float(), reduction="mean"
                            )

                        if len(prior_pred_chunks):
                            model_pred_prior = torch.stack(prior_chunks, dim=0)
                            target_prior = torch.stack(prior_pred_chunks, dim=0)
                            prior_loss = torch.nn.functional.mse_loss(
                                model_pred_prior.float(),
                                target_prior.float(),
                                reduction="mean",
                            )

                        if len(instance_chunks) and len(prior_chunks):
                            # Add the prior loss to the instance loss.
                            loss = instance_loss + current_prior_loss_weight * prior_loss
                        elif len(instance_chunks):
                            loss = instance_loss
                        else:
                            loss = prior_loss * current_prior_loss_weight

                    accelerator.backward(loss)

                    if accelerator.sync_gradients and not args.use_lora:
                        if train_tenc:
                            params_to_clip = itertools.chain(unet.parameters(), text_encoder.parameters())
                        else:
                            params_to_clip = unet.parameters()
                        accelerator.clip_grad_norm_(params_to_clip, 1)

                    optimizer.step()
                    lr_scheduler.step(train_batch_size)
                    if args.use_ema and ema_model is not None:
                        ema_model.step(unet)
                    if profiler is not None:
                        profiler.step()

                    optimizer.zero_grad(set_to_none=args.gradient_set_to_none)

                    #Track current step and epoch for OOM resume
                    shared.in_progress_epoch = global_epoch
                    shared.in_progress_steps = global_step

                allocated = round(torch.cuda.memory_allocated(0) / 1024 ** 3, 1)
                cached = round(torch.cuda.memory_reserved(0) / 1024 ** 3, 1)
                last_lr = lr_scheduler.get_last_lr()[0]

                global_step += train_batch_size
                args.revision += train_batch_size
                status.job_no += train_batch_size

                del noise_pred
                del latents
                del encoder_hidden_states
                del noise
                del timesteps
                del noisy_latents
                del target

                if dadapt(args.optimizer):
                    dlr_unet = optimizer.param_groups[0]["d"]*optimizer.param_groups[0]["lr"]
                    dlr_tenc = optimizer.param_groups[1]["d"]*optimizer.param_groups[1]["lr"]

                loss_step = loss.detach().item()
                loss_total += loss_step

                if args.split_loss:
                    if dadapt(args.optimizer):
                        logs = {
                            "lr": float(dlr_unet),
                            #"dlr_tenc": float(dlr_tenc),
                            "loss": float(loss_step),
                            "inst_loss": float(instance_loss.detach().item()),
                            "prior_loss": float(prior_loss.detach().item()),
                            "vram": float(cached),
                        }
                    else:
                        logs = {
                            "lr": float(last_lr),
                            "loss": float(loss_step),
                            "inst_loss": float(instance_loss.detach().item()),
                            "prior_loss": float(prior_loss.detach().item()),
                            "vram": float(cached),
                        }

                else:
                    if dadapt(args.optimizer):
                        logs = {
                            "lr": float(dlr_unet),
                            #"dlr_tenc": float(dlr_tenc),
                            "loss": float(loss_step),
                            "vram": float(cached),
                        }
                    else:
                        logs = {
                            "lr": float(last_lr),
                            "loss": float(loss_step),
                            "vram": float(cached),
                        }


                if dadapt(args.optimizer):
                    status.textinfo2 = (
                        f"Loss: {'%.2f' % loss_step}, UNET DLR: {'{:.2E}'.format(Decimal(dlr_unet))}, TENC DLR: {'{:.2E}'.format(Decimal(dlr_tenc))}, "
                        f"VRAM: {allocated}/{cached} GB"
                    )
                else:
                    status.textinfo2 = (
                        f"Loss: {'%.2f' % loss_step}, LR: {'{:.2E}'.format(Decimal(last_lr))}, "
                        f"VRAM: {allocated}/{cached} GB"
                    )
                progress_bar.update(train_batch_size)
                progress_bar.set_postfix(**logs)
                accelerator.log(logs, step=args.revision)

                logs = {"epoch_loss": loss_total / len(train_dataloader)}
                accelerator.log(logs, step=global_step)

                status.job_count = max_train_steps
                status.job_no = global_step
                status.textinfo = (
                    f"Steps: {global_step}/{max_train_steps} (Current),"
                    f" {args.revision}/{lifetime_step + max_train_steps} (Lifetime), Epoch: {global_epoch}"
                )

                if math.isnan(loss_step):
                    print("Loss is NaN, your model is dead. Cancelling training.")
                    status.interrupted = True

                # Log completion message
                if training_complete or status.interrupted:
                    shared.in_progress = False
                    shared.in_progress_step = 0
                    shared.in_progress_epoch - 0
                    print("  Training complete (step check).")
                    if status.interrupted:
                        state = "cancelled"
                    else:
                        state = "complete"

                    status.textinfo = (
                        f"Training {state} {global_step}/{max_train_steps}, {args.revision}"
                        f" total."
                    )

                    break

            accelerator.wait_for_everyone()

            args.epoch += 1
            global_epoch += 1
            lifetime_epoch += 1
            session_epoch += 1
            lr_scheduler.step(is_epoch=True)
            status.job_count = max_train_steps
            status.job_no = global_step

            check_save(True)

            if args.num_train_epochs > 1:
                training_complete = session_epoch >= max_train_epochs

            if training_complete or status.interrupted:
                print("  Training complete (step check).")
                if status.interrupted:
                    state = "cancelled"
                else:
                    state = "complete"

                status.textinfo = (
                    f"Training {state} {global_step}/{max_train_steps}, {args.revision}"
                    f" total."
                )

                break

            # Do this at the very END of the epoch, only after we're sure we're not done
            if args.epoch_pause_frequency > 0 and args.epoch_pause_time > 0:
                if not session_epoch % args.epoch_pause_frequency:
                    print(
                        f"Giving the GPU a break for {args.epoch_pause_time} seconds."
                    )
                    for i in range(args.epoch_pause_time):
                        if status.interrupted:
                            training_complete = True
                            print("Training complete, interrupted.")
                            shared.in_progress = False
                            shared.in_progress_step = 0
                            shared.in_progress_epoch = 0
                            break
                        time.sleep(1)

        cleanup_memory()
        accelerator.end_training()
        result.msg = msg
        result.config = args
        result.samples = last_samples
        stop_profiler(profiler)
        return result

    return inner_loop()<|MERGE_RESOLUTION|>--- conflicted
+++ resolved
@@ -444,17 +444,9 @@
             params_to_optimize = unet.parameters()
 
         optimizer = get_optimizer(args, params_to_optimize)
-<<<<<<< HEAD
         optimizer.param_groups[1]["weight_decay"] = args.tenc_weight_decay
         optimizer.param_groups[1]["grad_clip_norm"] = args.tenc_grad_clip_norm
         noise_scheduler = get_noise_scheduler(args)
-
-=======
-        noise_scheduler = get_noise_scheduler(args)
-
-        # tenc_weight_decay = optimizer.param_groups[1]["weight_decay"]
-        # tenc_weight_decay = args.adamw_weight_decay + 0.02
->>>>>>> d4fc5563
 
         def cleanup_memory():
             try:
