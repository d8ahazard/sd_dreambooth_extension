# A rework of 'optimization.py' from the original HF diffusers repo, modified to call the
# actual pytorch scheduler these are based on - providing a much bigger set of tuning params

# coding=utf-8
# Copyright 2022 The HuggingFace Inc. team.
#
# Licensed under the Apache License, Version 2.0 (the "License");
# you may not use this file except in compliance with the License.
# You may obtain a copy of the License at
#
#     http://www.apache.org/licenses/LICENSE-2.0
#
# Unless required by applicable law or agreed to in writing, software
# distributed under the License is distributed on an "AS IS" BASIS,
# WITHOUT WARRANTIES OR CONDITIONS OF ANY KIND, either express or implied.
# See the License for the specific language governing permissions and
# limitations under the License.
"""PyTorch optimizations for diffusion models."""

import math
import traceback
from enum import Enum
from typing import Optional, Union, List

from diffusers import DEISMultistepScheduler, UniPCMultistepScheduler, DDPMScheduler
from diffusers.utils import logging
from torch.optim import Optimizer
from torch.optim.lr_scheduler import (
    LambdaLR,
    ConstantLR,
    LinearLR,
    CosineAnnealingLR,
    CosineAnnealingWarmRestarts,
)

logger = logging.get_logger(__name__)


class SchedulerType(Enum):
    REX = "rex"
    LINEAR = "linear"
    LINEAR_WITH_WARMUP = "linear_with_warmup"
    COSINE = "cosine"
    COSINE_ANNEALING = "cosine_annealing"
    COSINE_ANNEALING_WITH_RESTARTS = "cosine_annealing_with_restarts"
    COSINE_WITH_RESTARTS = "cosine_with_restarts"
    POLYNOMIAL = "polynomial"
    CONSTANT = "constant"
    CONSTANT_WITH_WARMUP = "constant_with_warmup"

def get_rex_scheduler(optimizer: Optimizer, total_training_steps):
    """
    Returns a learning rate scheduler based on the REx (Relative Exploration) algorithm.

    Args:
        optimizer (Optimizer): The optimizer to use for training.
        total_training_steps (int): The total number of training steps.

    Returns:
        A tuple containing the original optimizer object and a lambda function that can be used to create a PyTorch learning rate scheduler.
    """
<<<<<<< HEAD

    def unet_lambda(current_step: int):
        if current_step < num_warmup_steps:
            return float(current_step) / float(max(unet_lr, num_warmup_steps))
        else:
            return unet_lr

    def tenc_lambda(current_step: int):
        if current_step < num_warmup_steps:
            return (float(current_step) / float(max(tenc_lr, num_warmup_steps)))
=======
    def lr_lambda(current_step: int):
        # https://arxiv.org/abs/2107.04197
        max_lr = 1
        min_lr = 0.00000001
        d = 0.9

        if current_step < total_training_steps:
            progress = current_step / total_training_steps
            div = (1 - d) + (d * (1 - progress))
            return min_lr + (max_lr - min_lr) * ((1 - progress) / div)
>>>>>>> 0edc62e8
        else:
            return min_lr

    return LambdaLR(optimizer, lr_lambda)

# region Newer Schedulers
def get_cosine_annealing_scheduler(
        optimizer: Optimizer, max_iter: int = 500, eta_min: float = 1e-6
):
    """
    Adjust LR from initial rate to the minimum specified LR over the maximum number of steps.
    See <a href='https://miro.medium.com/max/828/1*Bk4xhtvg_Su42GmiVtvigg.webp'> for an example.
    Args:
        optimizer ([`~torch.optim.Optimizer`]):
            The optimizer for which to schedule the learning rate.
        max_iter (`int`, *optional*, defaults to 500):
            The number of steps for the warmup phase.
        eta_min (`float`, *optional*, defaults to 1e-6):
            The minimum learning rate to use after the number of max iterations is reached.

    Return:
        `torch.optim.lr_scheduler.CosineAnnealingLR` with the appropriate schedule.
    """
    return CosineAnnealingLR(optimizer, T_max=max_iter, eta_min=eta_min)


def get_cosine_annealing_warm_restarts_scheduler(
        optimizer: Optimizer, t_0: int = 25, t_mult: int = 1, eta_min: float = 1e-6
):
    """
    Adjust LR from initial rate to the minimum specified LR over the maximum number of steps.
    See <a href='https://miro.medium.com/max/828/1*Bk4xhtvg_Su42GmiVtvigg.webp'> for an example.
    Args:
        optimizer ([`~torch.optim.Optimizer`]):
            The optimizer for which to schedule the learning rate.
        t_0 (`int`, *optional*, defaults to 25):
            Number of iterations for the first restart.
        t_mult (`int`, *optional*, defaults to 1):
            A factor increases number of iterations after a restart. Default: 1.
        eta_min ('float', *optional*, defaults to 1e-6)
            The minimum learning rate to adjust to.

    Return:
        `torch.optim.lr_scheduler.CosineAnnealingWarmRestarts` with the appropriate schedule.
    """
    return CosineAnnealingWarmRestarts(
        optimizer, T_0=t_0, T_mult=t_mult, eta_min=eta_min
    )


def get_linear_schedule(
        optimizer: Optimizer, start_factor: float = 0.5, total_iters: int = 500
):
    """
    Create a schedule with a learning rate that decreases at a linear rate until it reaches the number of total iters,
    after which it will run at a constant rate.
    Args:
        optimizer ([`~torch.optim.Optimizer`]):
            The optimizer for which to schedule the learning rate.
        start_factor (`float`, *optional*, defaults to 0.5):
            The value the LR will be multiplied by at the start of training.
        total_iters ('int', *optional*, defaults to 500):
            The epoch number at which the LR will be adjusted

    Return:
        `torch.optim.lr_scheduler.LinearLR` with the appropriate schedule.

    """

    return LinearLR(optimizer, start_factor=start_factor, total_iters=total_iters)


def get_constant_schedule(
        optimizer: Optimizer, factor: float = 1.0, total_iters: int = 500
):
    """
    Create a schedule with a constant learning rate, using the learning rate set in optimizer.

    Args:
        optimizer ([`~torch.optim.Optimizer`]):
            The optimizer for which to schedule the learning rate.
        factor (`float`, *optional*, defaults to 2.0):
            The value the step will be divided by when total_iters is reached.
        total_iters ('int', *optional*, defaults to 500):
            The epoch number at which the LR will be adjusted

    Return:
        `torch.optim.lr_scheduler.ConstantLR` with the appropriate schedule.
    """
    return ConstantLR(optimizer, factor=factor, total_iters=total_iters)


# endregion

# region originals
def get_constant_schedule_with_warmup(
        optimizer: Optimizer, num_warmup_steps: int, min_lr: float
):
    """
    Create a schedule with a constant learning rate preceded by a warmup period during which the learning rate
    increases linearly between 0 and the initial lr set in the optimizer.

    Args:
        optimizer ([`~torch.optim.Optimizer`]):
            The optimizer for which to schedule the learning rate.
        num_warmup_steps (`int`):
            The number of steps for the warmup phase.
        min_lr (`float`, *optional*, defaults to 1e-6):
            The minimum learning rate to use after the number of max iterations is reached.

    Return:
        `torch.optim.lr_scheduler.LambdaLR` with the appropriate schedule.
    """

    def lr_lambda(current_step: int):
        if current_step < num_warmup_steps:
            lamb = float(current_step) / float(max(1, num_warmup_steps))
            return max(min_lr, lamb)
        return 1.0

    return LambdaLR(optimizer, lr_lambda, last_epoch=-1)


def get_linear_schedule_with_warmup(
        optimizer, num_warmup_steps, num_training_steps, min_lr, last_epoch=-1
):
    """
    Create a schedule with a learning rate that decreases linearly from the initial lr set in the optimizer to 0, after
    a warmup period during which it increases linearly from 0 to the initial lr set in the optimizer.

    Args:
        optimizer ([`~torch.optim.Optimizer`]):
            The optimizer for which to schedule the learning rate.
        num_warmup_steps (`int`):
            The number of steps for the warmup phase.
        num_training_steps (`int`):
            The total number of training steps.
        min_lr (`float`, *optional*, defaults to 1e-6):
            The minimum learning rate to use after the number of max iterations is reached.
        last_epoch (`int`, *optional*, defaults to -1):
            The index of the last epoch when resuming training.


    Return:
        `torch.optim.lr_scheduler.LambdaLR` with the appropriate schedule.
    """

    def lr_lambda(current_step: int):
        if current_step < num_warmup_steps:
            return max(min_lr, float(current_step) / float(max(1, num_warmup_steps)))
        return max(
            0.0,
            float(num_training_steps - current_step)
            / float(max(1, num_training_steps - num_warmup_steps)),
        )

    return LambdaLR(optimizer, lr_lambda, last_epoch)


def get_cosine_schedule_with_warmup(
        optimizer: Optimizer,
        num_warmup_steps: int,
        num_training_steps: int,
        min_lr: float,
        num_cycles: float = 0.5,
        last_epoch: int = -1,
):
    """
    Create a schedule with a learning rate that decreases following the values of the cosine function between the
    initial lr set in the optimizer to 0, after a warmup period during which it increases linearly between 0 and the
    initial lr set in the optimizer.

    Args:
        optimizer ([`~torch.optim.Optimizer`]):
            The optimizer for which to schedule the learning rate.
        num_warmup_steps (`int`):
            The number of steps for the warmup phase.
        num_training_steps (`int`):
            The total number of training steps.
        min_lr (`float`, *optional*, defaults to 1e-6):
            The minimum learning rate to use after the number of max iterations is reached.
        num_cycles (`float`, *optional*, defaults to 0.5):
            The number of waves in the cosine schedule (the defaults is to just decrease from the max value to 0
            following a half-cosine).
        last_epoch (`int`, *optional*, defaults to -1):
            The index of the last epoch when resuming training.

    Return:
        `torch.optim.lr_scheduler.LambdaLR` with the appropriate schedule.
    """

    def lr_lambda(current_step):
        if current_step < num_warmup_steps:
            return max(min_lr, float(current_step) / float(max(1, num_warmup_steps)))
        progress = float(current_step - num_warmup_steps) / float(
            max(1, num_training_steps - num_warmup_steps)
        )
        return max(
            0.0, 0.5 * (1.0 + math.cos(math.pi * float(num_cycles) * 2.0 * progress))
        )

    return LambdaLR(optimizer, lr_lambda, last_epoch)


def get_cosine_with_hard_restarts_schedule_with_warmup(
        optimizer: Optimizer,
        num_warmup_steps: int,
        num_training_steps: int,
        min_lr: float,
        num_cycles: int = 1,
        last_epoch: int = -1,
):
    """
    Create a schedule with a learning rate that decreases following the values of the cosine function between the
    initial lr set in the optimizer to 0, with several hard restarts, after a warmup period during which it increases
    linearly between 0 and the initial lr set in the optimizer.

    Args:
        optimizer ([`~torch.optim.Optimizer`]):
            The optimizer for which to schedule the learning rate.
        num_warmup_steps (`int`):
            The number of steps for the warmup phase.
        num_training_steps (`int`):
            The total number of training steps.
        min_lr (`float`, *optional*, defaults to 1e-6):
            The minimum learning rate to use after the number of max iterations is reached.
        num_cycles (`int`, *optional*, defaults to 1):
            The number of hard restarts to use.
        last_epoch (`int`, *optional*, defaults to -1):
            The index of the last epoch when resuming training.

    Return:
        `torch.optim.lr_scheduler.LambdaLR` with the appropriate schedule.
    """

    def lr_lambda(current_step):
        if current_step < num_warmup_steps:
            return max(min_lr, float(current_step) / float(max(1, num_warmup_steps)))
        progress = float(current_step - num_warmup_steps) / float(
            max(1, num_training_steps - num_warmup_steps)
        )
        if progress >= 1.0:
            return 0.0
        return max(
            0.0,
            0.5 * (1.0 + math.cos(math.pi * ((float(num_cycles) * progress) % 1.0))),
        )

    return LambdaLR(optimizer, lr_lambda, last_epoch)


def get_polynomial_decay_schedule_with_warmup(
        optimizer,
        num_warmup_steps,
        num_training_steps,
        min_lr: float,
        lr_end=1e-7,
        power=1.0,
        last_epoch=-1,
):
    """
    Create a schedule with a learning rate that decreases as a polynomial decay from the initial lr set in the
    optimizer to end lr defined by *lr_end*, after a warmup period during which it increases linearly from 0 to the
    initial lr set in the optimizer.

    Args:
        optimizer ([`~torch.optim.Optimizer`]):
            The optimizer for which to schedule the learning rate.
        num_warmup_steps (`int`):
            The number of steps for the warmup phase.
        num_training_steps (`int`):
            The total number of training steps.
        min_lr (`float`, *optional*, defaults to 1e-6):
            The minimum learning rate to use after the number of max iterations is reached.
        lr_end (`float`, *optional*, defaults to 1e-7):
            The end LR.
        power (`float`, *optional*, defaults to 1.0):
            Power factor.
        last_epoch (`int`, *optional*, defaults to -1):
            The index of the last epoch when resuming training.

    Note: *power* defaults to 1.0 as in the fairseq implementation, which in turn is based on the original BERT
    implementation at
    https://github.com/google-research/bert/blob/f39e881b169b9d53bea03d2d341b31707a6c052b/optimization.py#L37

    Return:
        `torch.optim.lr_scheduler.LambdaLR` with the appropriate schedule.

    """

    lr_init = optimizer.defaults["lr"]
    if not (lr_init > lr_end):
        raise ValueError(
            f"lr_end ({lr_end}) must be be smaller than initial lr ({lr_init})"
        )

    def lr_lambda(current_step: int):
        if current_step < num_warmup_steps:
            return max(min_lr, float(current_step) / float(max(1, num_warmup_steps)))
        elif current_step > num_training_steps:
            return lr_end / lr_init  # as LambdaLR multiplies by lr_init
        else:
            lr_range = lr_init - lr_end
            decay_steps = num_training_steps - num_warmup_steps
            pct_remaining = 1 - (current_step - num_warmup_steps) / decay_steps
            decay = lr_range * pct_remaining ** power + lr_end
            return decay / lr_init  # as LambdaLR multiplies by lr_init

    return LambdaLR(optimizer, lr_lambda, last_epoch)


# endregion


def get_scheduler(
        name: Union[str, SchedulerType],
        optimizer: Optimizer,
        num_warmup_steps: Optional[int] = None,
        total_training_steps: Optional[int] = None,
        min_lr: float = 1e-6,
        min_lr_scale: float = 0,
        num_cycles: int = 1,
        power: float = 1.0,
        factor: float = 0.5,
        scale_pos: float = 0.5,
        unet_lr: float = 1.0,
        tenc_lr: float = 1.0,
):
    """
    Unified API to get any scheduler from its name.

    Args:
        name (`str` or `SchedulerType`):
            The name of the scheduler to use.
        optimizer (`torch.optim.Optimizer`):
            The optimizer that will be used during training.
        num_warmup_steps (`int`, *optional*):
            The number of warmup steps. This is not required by all schedulers (hence the argument being
            optional), the function will raise an error if it's unset and the scheduler type requires it.
        total_training_steps (`int``, *optional*):
            The number of training steps. This is not required by all schedulers (hence the argument being
            optional), the function will raise an error if it's unset and the scheduler type requires it.
        min_lr (`float`, *optional*, defaults to 1e-6):
            The minimum learning rate to use after the number of max iterations is reached.
        min_lr_scale('float', Target learning rate / min learning rate)
        num_cycles (`int`, *optional*):
            The number of hard restarts used in `COSINE_WITH_RESTARTS` scheduler.
        power (`float`, *optional*, defaults to 1.0):
            Power factor. See `POLYNOMIAL` scheduler
        factor ('float', *optional*, defaults to 0.5):
            Multiplication factor for constant and linear schedulers
        scale_pos (`float`, *optional*, defaults to 0.5):
            If a lr scheduler has an adjustment point, this is the percentage of training steps at which to
            adjust the LR.
        unet_lr (`float`, *optional*, defaults to 1e-6):
            The learning rate used to control d-dadaption for the UNET
        tenc_lr (`float`, *optional*, defaults to 1e-6):
            The learning rate used to control d-dadaption for the TENC


    """
    name = SchedulerType(name)
    break_steps = int(total_training_steps * scale_pos)

    # Newer schedulers
    if name == SchedulerType.CONSTANT:
        return get_constant_schedule(optimizer, factor, break_steps)

    if name == SchedulerType.LINEAR:
        return get_linear_schedule(optimizer, factor, break_steps)

    if name == SchedulerType.COSINE_ANNEALING:
        return get_cosine_annealing_scheduler(optimizer, break_steps, min_lr)

    if name == SchedulerType.COSINE_ANNEALING_WITH_RESTARTS:
        return get_cosine_annealing_warm_restarts_scheduler(
            optimizer, int(break_steps / 2), eta_min=min_lr
        )

    # OG schedulers
    if name == SchedulerType.CONSTANT_WITH_WARMUP:
        return get_constant_schedule_with_warmup(
            optimizer, num_warmup_steps=num_warmup_steps, min_lr=min_lr_scale
        )

    if name == SchedulerType.LINEAR_WITH_WARMUP:
        return get_linear_schedule_with_warmup(
            optimizer, num_warmup_steps, total_training_steps, min_lr=min_lr_scale
        )

    if name == SchedulerType.COSINE_WITH_RESTARTS:
        return get_cosine_with_hard_restarts_schedule_with_warmup(
            optimizer,
            num_warmup_steps=num_warmup_steps,
            num_training_steps=total_training_steps,
            min_lr=min_lr_scale,
            num_cycles=num_cycles,
        )
    if name == SchedulerType.POLYNOMIAL:
        return get_polynomial_decay_schedule_with_warmup(
            optimizer,
            num_warmup_steps=num_warmup_steps,
            num_training_steps=total_training_steps,
            min_lr=min_lr_scale,
            power=power,
        )
    if name == SchedulerType.COSINE:
        return get_cosine_schedule_with_warmup(
            optimizer,
            num_warmup_steps=num_warmup_steps,
            num_training_steps=total_training_steps,
            min_lr=min_lr_scale,
            num_cycles=num_cycles,
        )

    if name == SchedulerType.REX:
        return get_rex_scheduler(
            optimizer, 
            total_training_steps=total_training_steps      
        )
        
class UniversalScheduler:
    def __init__(
            self,
            name: Union[str, SchedulerType],
            optimizer: Optional[Optimizer],
            num_warmup_steps: int,
            total_training_steps: int,
            total_epochs: int,
            num_cycles: int = 1,
            power: float = 1.0,
            factor: float = 0.5,
            min_lr: float = 1e-6,
            scale_pos: float = 0.5,
            unet_lr: float = 1.0,
            tenc_lr: float = 1.0,
    ):
        self.current_step = 0
        og_schedulers = [
            "constant_with_warmup",
            "linear_with_warmup",
            "cosine",
            "cosine_with_restarts",
            "polynomial",
        ]

        self.is_torch_scheduler = name in og_schedulers

        self.total_steps = total_training_steps if not self.is_torch_scheduler else total_epochs

        self.scheduler = get_scheduler(
            name=name,
            optimizer=optimizer,
            num_warmup_steps=num_warmup_steps,
            total_training_steps=total_training_steps,
            min_lr=min_lr,
            num_cycles=num_cycles,
            power=power,
            factor=factor,
            scale_pos=scale_pos,
            unet_lr=unet_lr,
            tenc_lr=tenc_lr,
        )

    def step(self, steps: int = 1, is_epoch: bool = False):
        if self.is_torch_scheduler and is_epoch:
            self.current_step += steps
            self.scheduler.step(self.current_step)
        else:
            self.current_step += steps
            self.scheduler.step(self.current_step)

    def state_dict(self) -> dict:
        return self.scheduler.state_dict()

    def load_state_dict(self, state_dict: dict) -> None:
        self.scheduler.load_state_dict(state_dict)

    def get_last_lr(self) -> List[float]:
        return self.scheduler.get_last_lr()

    def get_lr(self) -> float:
        return self.scheduler.get_lr()


# Temp conditional for dadapt optimizer console logging
def log_dadapt(disable: bool = True):
    if disable:
        return 0
    else:
        return 5


def get_optimizer(optimizer: str, learning_rate: float, weight_decay: float, params_to_optimize):
    try:
        if optimizer == "Adafactor":
            from transformers.optimization import Adafactor
            return Adafactor(
                params_to_optimize,
                lr=learning_rate,
                clip_threshold=1.0,
                decay_rate=-0.8,
                weight_decay=weight_decay,
                relative_step=False,
                scale_parameter=True,
                warmup_init=False,
            )

        elif optimizer == "CAME":
            from pytorch_optimizer import CAME
            return CAME(
                params_to_optimize,
                lr=learning_rate,
                weight_decay=weight_decay,
                weight_decouple=True,
                fixed_decay=False,
                clip_threshold=1.0,
                ams_bound=False,
            )

        elif optimizer == "8bit AdamW":
            from bitsandbytes.optim import AdamW8bit
            return AdamW8bit(
                params_to_optimize,
                lr=learning_rate,
                weight_decay=weight_decay,
                percentile_clipping=100,
                min_8bit_size=4096,
                block_wise=True,
                amsgrad=False,
                is_paged=False,
            )

        elif optimizer == "Paged 8bit AdamW":
            from bitsandbytes.optim import PagedAdamW8bit
            return PagedAdamW8bit(
                params_to_optimize,
                lr=learning_rate,
                betas=(0.9, 0.999),
                eps=1e-8,
                weight_decay=weight_decay,
                percentile_clipping=100,
                block_wise=True,
                amsgrad=False,
                paged=True,
            )

        elif optimizer == "Apollo":
            from pytorch_optimizer import Apollo
            return Apollo(
                params_to_optimize,
                lr=learning_rate,
                weight_decay=weight_decay,
                weight_decay_type="l2",
                init_lr=None,
                rebound="constant",
            )
            
        elif optimizer == "Lion":
            from pytorch_optimizer import Lion
            return Lion(
                params_to_optimize,
                lr=learning_rate,
                weight_decay=weight_decay,
                weight_decouple=True,
                fixed_decay=False,
                use_gc=False,
                adanorm=False,
            )

        elif optimizer == "8bit Lion":
            from bitsandbytes.optim import Lion8bit
            return Lion8bit(
                params_to_optimize,
                lr=learning_rate,
                betas=(0.9, 0.99),
                weight_decay=weight_decay,
                is_paged=False,
                percentile_clipping=100,
                block_wise=True,
                min_8bit_size=4096,
            )

        elif optimizer == "Paged 8bit Lion":
            from bitsandbytes.optim import PagedLion8bit
            return PagedLion8bit(
                params_to_optimize,
                lr=learning_rate,
                betas=(0.9, 0.99),
                weight_decay=0,
                percentile_clipping=100,
                block_wise=True,
                is_paged=True,
                min_8bit_size=4096,
            )

        elif optimizer == "AdamW Dadaptation":
            from dadaptation import DAdaptAdam
            return DAdaptAdam(
                params_to_optimize,
                lr=learning_rate,
                weight_decay=weight_decay,
                decouple=True,
                use_bias_correction=True,
                log_every=log_dadapt(True),
                fsdp_in_use=False,
            )

        elif optimizer == "Lion Dadaptation":
            from dadaptation import DAdaptLion
            return DAdaptLion(
                params_to_optimize,
                lr=learning_rate,
                weight_decay=weight_decay,
                log_every=log_dadapt(True),
                fsdp_in_use=False,
                d0=0.000001,
            )

        elif optimizer == "Adan Dadaptation":
            from dadaptation import DAdaptAdan
            return DAdaptAdan(
                params_to_optimize,
                lr=learning_rate,
                weight_decay=weight_decay,
                log_every=log_dadapt(True),
                no_prox=False,
                d0=0.000001,
            )
        
        elif optimizer == "AdanIP Dadaptation":
            from dadaptation.experimental import DAdaptAdanIP
            return DAdaptAdanIP(
                params_to_optimize,
                lr=learning_rate,
                weight_decay=weight_decay,
                log_every=log_dadapt(True),
                no_prox=False,
                d0=0.000001
            )
        
        elif optimizer == "SGD Dadaptation":
            from dadaptation import DAdaptSGD
            return DAdaptSGD(
                params_to_optimize,
                lr=learning_rate,
                weight_decay=weight_decay,
                log_every=log_dadapt(True),
                momentum=0.0,
                fsdp_in_use=False,
                d0=0.000001,
            )
            
        elif optimizer == "Prodigy":
            from pytorch_optimizer import Prodigy
            return Prodigy(
                params_to_optimize,
                lr=learning_rate,
                weight_decay=weight_decay,
                safeguard_warmup=False,
                d0=1e-6,
                d_coef=1.0,
                bias_correction=False,
                fixed_decay=False,
                weight_decouple=True,
                )


        
        elif optimizer == "Sophia":
            from pytorch_optimizer import SophiaH
            return SophiaH(
                params_to_optimize,
                lr=learning_rate,
                weight_decay=weight_decay,
                weight_decouple=True,
                fixed_decay=False,
                hessian_distribution="gaussian",
                p=0.01,
            )

        elif optimizer == "Tiger":
            from pytorch_optimizer import Tiger
            return Tiger(
                params_to_optimize,
                lr=learning_rate,
                beta=0.965,
                weight_decay=0.01,
                weight_decouple=True,
                fixed_decay=False,
            )

    except Exception as e:
        logger.warning(f"Exception importing {optimizer}: {e}")
        traceback.print_exc()
        print(str(e))
        print("WARNING: Using default optimizer (AdamW from Torch)")
        optimizer = "Torch AdamW"

    from torch.optim import AdamW
    return AdamW(
        params_to_optimize,
        lr=learning_rate,
        weight_decay=weight_decay,
    )


def get_noise_scheduler(args):
    if args.noise_scheduler == "DEIS":
        scheduler_class = DEISMultistepScheduler

    elif args.noise_scheduler == "UniPC":
        scheduler_class = UniPCMultistepScheduler

    else:
        scheduler_class = DDPMScheduler

    return scheduler_class.from_pretrained(
        args.get_pretrained_model_name_or_path(), subfolder="scheduler"
    )<|MERGE_RESOLUTION|>--- conflicted
+++ resolved
@@ -59,18 +59,6 @@
     Returns:
         A tuple containing the original optimizer object and a lambda function that can be used to create a PyTorch learning rate scheduler.
     """
-<<<<<<< HEAD
-
-    def unet_lambda(current_step: int):
-        if current_step < num_warmup_steps:
-            return float(current_step) / float(max(unet_lr, num_warmup_steps))
-        else:
-            return unet_lr
-
-    def tenc_lambda(current_step: int):
-        if current_step < num_warmup_steps:
-            return (float(current_step) / float(max(tenc_lr, num_warmup_steps)))
-=======
     def lr_lambda(current_step: int):
         # https://arxiv.org/abs/2107.04197
         max_lr = 1
@@ -81,11 +69,11 @@
             progress = current_step / total_training_steps
             div = (1 - d) + (d * (1 - progress))
             return min_lr + (max_lr - min_lr) * ((1 - progress) / div)
->>>>>>> 0edc62e8
         else:
             return min_lr
 
     return LambdaLR(optimizer, lr_lambda)
+
 
 # region Newer Schedulers
 def get_cosine_annealing_scheduler(
