import gc
import logging
import math
import os
import traceback

import gradio
import torch
import torch.utils.checkpoint
from diffusers.utils import logging as dl

from extensions.sd_dreambooth_extension.dreambooth.db_concept import Concept
from extensions.sd_dreambooth_extension.dreambooth.db_config import from_file
from extensions.sd_dreambooth_extension.dreambooth.utils import reload_system_models, unload_system_models, printm, \
    isset, get_images, get_lora_models
from modules import shared, devices

try:
    cmd_dreambooth_models_path = shared.cmd_opts.dreambooth_models_path
except:
    cmd_dreambooth_models_path = None

logger = logging.getLogger(__name__)
console = logging.StreamHandler()
console.setLevel(logging.DEBUG)
logger.addHandler(console)
logger.setLevel(logging.DEBUG)
dl.set_verbosity_error()

mem_record = {}


def training_wizard_person(model_dir):
    return training_wizard(
        model_dir,
        is_person=True)


def training_wizard(model_dir, is_person=False):
    """
    Calculate the number of steps based on our learning rate, return the following:
    db_status,
    db_max_train_steps,
    db_num_train_epochs,
    c1_max_steps,
    c1_num_class_images,
    c2_max_steps,
    c2_num_class_images,
    c3_max_steps,
    c3_num_class_images
    """
    if model_dir == "" or model_dir is None:
        return "Please select a model.", 1000, -1, 0, -1, 0, -1, 0
    # Load config, get total steps
    config = from_file(model_dir)

    if config is None:
        status = "Unable to load config."
        return status, 0, 100, -1, 0, -1, 0, -1
    else:
        # Build concepts list using current settings
        concepts = config.concepts_list

        # Count the total number of images in all datasets
        total_images = 0
        counts_list = []
        max_images = 0

        # Set "base" value, which is 100 steps/image at LR of .000002
        if is_person:
            lr_scale = .000002 / config.learning_rate
            class_mult = 10
        else:
            class_mult = 0
            lr_scale = .0000025 / config.learning_rate
        step_mult = 100 * lr_scale

        for concept in concepts:
            if not os.path.exists(concept.instance_data_dir):
                print("Nonexistent instance directory.")
            else:
                concept_images = get_images(concept.instance_data_dir)
                total_images += len(concept_images)
                image_count = len(concept_images)
                print(f"Image count in {concept.instance_data_dir} is {image_count}")
                if image_count > max_images:
                    max_images = image_count
                c_dict = {
                    "concept": concept,
                    "images": image_count,
                    "classifiers": round(image_count * class_mult)
                }
                counts_list.append(c_dict)

        c_list = []
        status = f"Wizard results:"
        status += f"<br>Num Epochs: {step_mult}"
        status += f"<br>Max Steps: {0}"

        for x in range(3):
            if x < len(counts_list):
                c_dict = counts_list[x]
                c_list.append(c_dict["classifiers"])
                status += f"<br>Concept {x} Class Images: {c_dict['classifiers']}"

            else:
                c_list.append(0)

        print(status)

    return status, 0, step_mult, -1, c_list[0], -1, c_list[1], -1, c_list[2]


def performance_wizard():
    attention = "xformers"
    gradient_checkpointing = True
    mixed_precision = 'fp16'
    target_precision = 'fp16'
    if torch.cuda.is_bf16_supported():
        mixed_precision = 'bf16'
        target_precision = 'bf16'
    not_cache_latents = True
    sample_batch_size = 1
    train_batch_size = 1
    train_text_encoder = False
    use_8bit_adam = True
    use_cpu = False
    use_ema = False
    try:
        t = torch.cuda.get_device_properties(0).total_memory
        gb = math.ceil(t / 1073741824)
        print(f"Total VRAM: {gb}")
        if gb >= 24:
            attention = "default"
            not_cache_latents = False
            sample_batch_size = 4
            train_batch_size = 2
            train_text_encoder = True
            use_ema = True
            use_8bit_adam = False
        if 24 > gb >= 16:
            attention = "xformers"
            not_cache_latents = False
            train_text_encoder = True
            use_ema = True
        if 16 > gb >= 10:
            train_text_encoder = False
            use_ema = False
        if gb < 10:
            use_cpu = True
            use_8bit_adam = False
            mixed_precision = 'no'

        msg = f"Calculated training params based on {gb}GB of VRAM:"
    except Exception as e:
        msg = f"An exception occurred calculating performance values: {e}"
        pass

    has_xformers = False
    try:
        import xformers
        import xformers.ops
        has_xformers = True
    except:
        pass
    if has_xformers:
        use_8bit_adam = True
        mixed_precision = target_precision

    if use_cpu:
        msg += "<br>Detected less than 10GB of VRAM, setting CPU training to true."
    log_dict = {"Attention": attention, "Gradient Checkpointing": gradient_checkpointing, "Precision": mixed_precision,
                "Cache Latents": not not_cache_latents, "Training Batch Size": train_batch_size,
                "Class Generation Batch Size": sample_batch_size,
                "Train Text Encoder": train_text_encoder, "8Bit Adam": use_8bit_adam, "EMA": use_ema, "CPU": use_cpu}
    for key in log_dict:
        msg += f"<br>{key}: {log_dict[key]}"
    return msg, attention, gradient_checkpointing, mixed_precision, not_cache_latents, sample_batch_size, \
           train_batch_size, train_text_encoder, use_8bit_adam, use_cpu, use_ema


def load_params(model_dir):
    data = from_file(model_dir)
    concepts = []
    ui_dict = {}
    msg = ""
    if data is None:
        print("Can't load config!")
        msg = "Please specify a model to load."
    elif data.__dict__ is None:
        print("Can't load config!")
        msg = "Please check your model config."
    else:
        for key in data.__dict__:
            value = data.__dict__[key]
            if key == "concepts_list":
                concepts = value
            else:
                if key == "pretrained_model_name_or_path":
                    key = "model_path"
                ui_dict[f"db_{key}"] = value
                msg = "Loaded config."

    ui_concept_list = concepts if concepts is not None else []
    if len(ui_concept_list) < 3:
        while len(ui_concept_list) < 3:
            ui_concept_list.append(Concept())
    c_idx = 1
    for ui_concept in ui_concept_list:
        if c_idx > 3:
            break

        for key in sorted(ui_concept):
            ui_dict[f"c{c_idx}_{key}"] = ui_concept[key]
        c_idx += 1
    ui_dict["db_status"] = msg
    ui_keys = ["db_adam_beta1",
               "db_adam_beta2",
               "db_adam_epsilon",
               "db_adam_weight_decay",
               "db_attention",
               "db_center_crop",
               "db_concepts_path",
               "db_custom_model_name",
               "db_epoch_pause_frequency",
               "db_epoch_pause_time",
               "db_gradient_accumulation_steps",
               "db_gradient_checkpointing",
               "db_half_model",
               "db_hflip",
               "db_learning_rate",
               "db_lora_learning_rate",
               "db_lora_txt_learning_rate",
               "db_lr_scheduler",
               "db_lr_warmup_steps",
               "db_max_token_length",
               "db_max_train_steps",
               "db_mixed_precision",
               "db_not_cache_latents",
               "db_num_train_epochs",
               "db_pad_tokens",
               "db_pretrained_vae_name_or_path",
               "db_prior_loss_weight",
               "db_resolution",
               "db_sample_batch_size",
               "db_save_class_txt",
               "db_save_embedding_every",
               "db_save_preview_every",
               "db_save_use_global_counts",
               "db_save_use_epochs",
               "db_scale_lr",
               "db_shuffle_tags",
               "db_train_batch_size",
               "db_train_text_encoder",
               "db_use_8bit_adam",
               "db_use_concepts",
               "db_use_cpu",
               "db_use_ema",
               "db_use_lora",
               "c1_class_data_dir", "c1_class_guidance_scale", "c1_class_infer_steps",
               "c1_class_negative_prompt", "c1_class_prompt", "c1_class_token",
               "c1_instance_data_dir", "c1_instance_prompt", "c1_instance_token", "c1_max_steps", "c1_n_save_sample",
               "c1_num_class_images", "c1_sample_seed", "c1_save_guidance_scale", "c1_save_infer_steps",
               "c1_save_sample_negative_prompt", "c1_save_sample_prompt", "c1_save_sample_template",
               "c2_class_data_dir",
               "c2_class_guidance_scale", "c2_class_infer_steps", "c2_class_negative_prompt", "c2_class_prompt",
               "c2_class_token", "c2_instance_data_dir", "c2_instance_prompt",
               "c2_instance_token", "c2_max_steps", "c2_n_save_sample", "c2_num_class_images", "c2_sample_seed",
               "c2_save_guidance_scale", "c2_save_infer_steps", "c2_save_sample_negative_prompt",
               "c2_save_sample_prompt", "c2_save_sample_template", "c3_class_data_dir", "c3_class_guidance_scale",
               "c3_class_infer_steps", "c3_class_negative_prompt", "c3_class_prompt", "c3_class_token",
               "c3_instance_data_dir", "c3_instance_prompt", "c3_instance_token",
               "c3_max_steps", "c3_n_save_sample", "c3_num_class_images", "c3_sample_seed", "c3_save_guidance_scale",
               "c3_save_infer_steps", "c3_save_sample_negative_prompt", "c3_save_sample_prompt",
               "c3_save_sample_template", "db_status"]
    output = []
    for key in ui_keys:
        if key in ui_dict:
            if key == "db_v2" or key == "db_has_ema":
                output.append("True" if ui_dict[key] else "False")
            else:
                output.append(ui_dict[key])
        else:
            if 'epoch' in key:
                output.append(0)
            else:
                output.append(None)
    print(f"Returning {output}")
    return output


def load_model_params(model_dir):
    data = from_file(model_dir)
    if data is None:
        print("Can't load config!")
        msg = f"Error loading config for model '{model_dir}'."
        return "", "", "", "", "", "", msg
    else:
        return data.model_dir, \
               data.revision, \
               "True" if data.v2 else "False", \
               "True" if data.has_ema else "False", \
               data.src, \
               data.scheduler, \
               ""


<<<<<<< HEAD
def start_training(model_dir: str, lora_model_name: str, lora_alpha: int, imagic_only: bool, use_subdir: bool, use_txt2img: bool):
=======
def start_training(model_dir: str, lora_model_name: str, lora_alpha: float, lora_txt_alpha: float, imagic_only: bool, use_subdir: bool, custom_model_name: str):
>>>>>>> c678a431
    global mem_record
    if model_dir == "" or model_dir is None:
        print("Invalid model name.")
        msg = "Create or select a model first."
        return msg, 0, msg
    config = from_file(model_dir)

    # Clear pretrained VAE Name if applicable
    if config.pretrained_vae_name_or_path == "":
        config.pretrained_vae_name_or_path = None

    msg = None
    if config.attention == "xformers":
        if config.mixed_precision == "no":
            msg = "Using xformers, please set mixed precision to 'fp16' or 'bf16' to continue."
    if config.use_cpu:
        if config.use_8bit_adam or config.mixed_precision != "no":
            msg = "CPU Training detected, please disable 8Bit Adam and set mixed precision to 'no' to continue."
    if not len(config.concepts_list):
        msg = "Please configure some concepts."
    if not os.path.exists(config.pretrained_model_name_or_path):
        msg = "Invalid training data directory."
    if isset(config.pretrained_vae_name_or_path) and not os.path.exists(config.pretrained_vae_name_or_path):
        msg = "Invalid Pretrained VAE Path."
    if config.resolution <= 0:
        msg = "Invalid resolution."

    if msg:
        shared.state.textinfo = msg
        print(msg)
        dirs = get_lora_models()
        lora_model_name = gradio.Dropdown.update(choices=sorted(dirs), value=lora_model_name)
        return lora_model_name, msg, 0, msg

    # Clear memory and do "stuff" only after we've ensured all the things are right
    print(f"Custom model name is {custom_model_name}")
    print("Starting Dreambooth training...")
    unload_system_models()
    total_steps = config.revision

    try:
        if imagic_only:
            shared.state.textinfo = "Initializing imagic training..."
            print(shared.state.textinfo)
            from extensions.sd_dreambooth_extension.dreambooth.train_imagic import train_imagic
            mem_record = train_imagic(config, mem_record)
        else:
            shared.state.textinfo = "Initializing dreambooth training..."
            print(shared.state.textinfo)
            from extensions.sd_dreambooth_extension.dreambooth.train_dreambooth import main
            config, mem_record, msg = main(config, mem_record, use_subdir=use_subdir, lora_model=lora_model_name,
<<<<<<< HEAD
                                           lora_alpha=lora_alpha, use_txt2img=use_txt2img)
=======
                                           lora_alpha=lora_alpha, lora_txt_alpha=lora_txt_alpha, custom_model_name=custom_model_name)
>>>>>>> c678a431
            if config.revision != total_steps:
                config.save()
        total_steps = config.revision
        res = f"Training {'interrupted' if shared.state.interrupted else 'finished'}. " \
              f"Total lifetime steps: {total_steps} \n"
    except Exception as e:
        res = f"Exception training model: {e}"
        traceback.print_exc()
        pass

    devices.torch_gc()
    gc.collect()
    printm("Training completed, reloading SD Model.")
    print(f'Memory output: {mem_record}')
    reload_system_models()
    if lora_model_name != "" and lora_model_name is not None:
        lora_model_name = f"{config.model_name}_{total_steps}.pt"
    print(f"Returning result: {res}")
    dirs = get_lora_models()
    lora_model_name = gradio.Dropdown.update(choices=sorted(dirs), value=lora_model_name)
    return lora_model_name, res, total_steps, res


def ui_concepts(model_dir: str, lora_model: str, lora_weight: float, use_txt2im: bool):
    if model_dir == "" or model_dir is None:
        print("Invalid model name.")
        msg = "Create or select a model first."
        return msg
    config = from_file(model_dir)

    # Clear pretrained VAE Name if applicable
    if config.pretrained_vae_name_or_path == "":
        config.pretrained_vae_name_or_path = None

    msg = None
    if config.attention == "xformers":
        if config.mixed_precision == "no":
            msg = "Using xformers, please set mixed precision to 'fp16' or 'bf16' to continue."
    if config.use_cpu:
        if config.use_8bit_adam or config.mixed_precision != "no":
            msg = "CPU Training detected, please disable 8Bit Adam and set mixed precision to 'no' to continue."
    if not len(config.concepts_list):
        msg = "Please configure some concepts."
    if not os.path.exists(config.pretrained_model_name_or_path):
        msg = "Invalid training data directory."
    if isset(config.pretrained_vae_name_or_path) and not os.path.exists(config.pretrained_vae_name_or_path):
        msg = "Invalid Pretrained VAE Path."
    if config.resolution <= 0:
        msg = "Invalid resolution."

    if msg:
        shared.state.textinfo = msg
        print(msg)
        return msg
    try:
        from extensions.sd_dreambooth_extension.dreambooth.train_dreambooth import generate_classifiers
        print("Generating concepts...")
        unload_system_models()
        count, _ = generate_classifiers(config, lora_model, lora_weight, use_txt2im)
        reload_system_models()
        msg = f"Generated {count} class images."
    except Exception as e:
        msg = f"Exception generating concepts: {str(e)}"
        traceback.print_exc()
    return msg<|MERGE_RESOLUTION|>--- conflicted
+++ resolved
@@ -305,11 +305,7 @@
                ""
 
 
-<<<<<<< HEAD
-def start_training(model_dir: str, lora_model_name: str, lora_alpha: int, imagic_only: bool, use_subdir: bool, use_txt2img: bool):
-=======
-def start_training(model_dir: str, lora_model_name: str, lora_alpha: float, lora_txt_alpha: float, imagic_only: bool, use_subdir: bool, custom_model_name: str):
->>>>>>> c678a431
+def start_training(model_dir: str, lora_model_name: str, lora_alpha: float, lora_txt_alpha: float, imagic_only: bool, use_subdir: bool, custom_model_name: str, use_txt2img:bool):
     global mem_record
     if model_dir == "" or model_dir is None:
         print("Invalid model name.")
@@ -361,11 +357,7 @@
             print(shared.state.textinfo)
             from extensions.sd_dreambooth_extension.dreambooth.train_dreambooth import main
             config, mem_record, msg = main(config, mem_record, use_subdir=use_subdir, lora_model=lora_model_name,
-<<<<<<< HEAD
-                                           lora_alpha=lora_alpha, use_txt2img=use_txt2img)
-=======
-                                           lora_alpha=lora_alpha, lora_txt_alpha=lora_txt_alpha, custom_model_name=custom_model_name)
->>>>>>> c678a431
+                                           lora_alpha=lora_alpha, lora_txt_alpha=lora_txt_alpha, custom_model_name=custom_model_name, use_txt2img=use_txt2img)
             if config.revision != total_steps:
                 config.save()
         total_steps = config.revision
