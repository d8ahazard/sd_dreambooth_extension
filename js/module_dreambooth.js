--- conflicted
+++ resolved
@@ -42,7 +42,6 @@
        }
     });
 
-<<<<<<< HEAD
     inputBrowser = new FileBrowser(document.getElementById("dreamInputBrowser"),
     {
         "dropdown": true,
@@ -70,16 +69,7 @@
     );
 
     $(".db-slider").BootstrapSlider();
-=======
-    $("#db_use_shared_src").change(function(){
-        if ($(this).is(":checked")) {
-            $("#shared_row").show();
-        } else {
-            $("#shared_row").hide();
-        }
-     });
 
->>>>>>> 646d28a1
     // Register the module with the UI. Icon is from boxicons by default.
     registerModule("Dreambooth", "moduleDreambooth", "cloud", false, 2);
 
